/*
 * Licensed to the Apache Software Foundation (ASF) under one
 * or more contributor license agreements.  See the NOTICE file
 * distributed with this work for additional information
 * regarding copyright ownership.  The ASF licenses this file
 * to you under the Apache License, Version 2.0 (the
 * "License"); you may not use this file except in compliance
 * with the License.  You may obtain a copy of the License at
 *
 *     http://www.apache.org/licenses/LICENSE-2.0
 *
 * Unless required by applicable law or agreed to in writing, software
 * distributed under the License is distributed on an "AS IS" BASIS,
 * WITHOUT WARRANTIES OR CONDITIONS OF ANY KIND, either express or implied.
 * See the License for the specific language governing permissions and
 * limitations under the License.
 */
package org.apache.hadoop.hbase.replication.regionserver;
import static org.apache.hadoop.hbase.wal.AbstractFSWALProvider.META_WAL_PROVIDER_ID;
import static org.junit.Assert.assertEquals;
import static org.junit.Assert.assertNotNull;
import static org.junit.Assert.assertNull;
<<<<<<< HEAD
import static org.mockito.Mockito.mock;
import static org.mockito.Mockito.when;

=======
import static org.junit.Assert.assertTrue;
>>>>>>> d2eb69df
import java.io.IOException;
import java.util.ArrayList;
import java.util.OptionalLong;
import java.util.UUID;
import java.util.concurrent.ExecutorService;
import java.util.concurrent.Executors;
import java.util.concurrent.Future;
import java.util.concurrent.PriorityBlockingQueue;
import java.util.concurrent.atomic.AtomicLong;
import org.apache.hadoop.conf.Configuration;
import org.apache.hadoop.fs.FileSystem;
import org.apache.hadoop.fs.Path;
import org.apache.hadoop.hbase.Cell;
<<<<<<< HEAD
=======
import org.apache.hadoop.hbase.CellBuilderFactory;
import org.apache.hadoop.hbase.CellBuilderType;
>>>>>>> d2eb69df
import org.apache.hadoop.hbase.HBaseClassTestRule;
import org.apache.hadoop.hbase.HBaseConfiguration;
import org.apache.hadoop.hbase.HBaseTestingUtility;
import org.apache.hadoop.hbase.HConstants;
import org.apache.hadoop.hbase.KeyValue;
import org.apache.hadoop.hbase.MiniHBaseCluster;
import org.apache.hadoop.hbase.Server;
import org.apache.hadoop.hbase.ServerName;
import org.apache.hadoop.hbase.TableName;
import org.apache.hadoop.hbase.Waiter;
import org.apache.hadoop.hbase.client.Admin;
import org.apache.hadoop.hbase.regionserver.HRegionServer;
import org.apache.hadoop.hbase.regionserver.RegionServerServices;
import org.apache.hadoop.hbase.replication.ReplicationEndpoint;
import org.apache.hadoop.hbase.replication.ReplicationPeer;
import org.apache.hadoop.hbase.replication.ReplicationPeerConfig;
import org.apache.hadoop.hbase.replication.ReplicationQueueStorage;
<<<<<<< HEAD
=======
import org.apache.hadoop.hbase.replication.WALEntryFilter;
>>>>>>> d2eb69df
import org.apache.hadoop.hbase.testclassification.MediumTests;
import org.apache.hadoop.hbase.testclassification.ReplicationTests;
import org.apache.hadoop.hbase.util.Bytes;
import org.apache.hadoop.hbase.wal.WAL;
import org.apache.hadoop.hbase.wal.WALEdit;
import org.apache.hadoop.hbase.wal.WALFactory;
import org.apache.hadoop.hbase.wal.WALKeyImpl;
import org.apache.hadoop.hbase.wal.WALProvider;
import org.junit.AfterClass;
import org.junit.BeforeClass;
import org.junit.ClassRule;
import org.junit.Test;
import org.junit.experimental.categories.Category;
import org.mockito.Mockito;
import org.slf4j.Logger;
import org.slf4j.LoggerFactory;

@Category({ReplicationTests.class, MediumTests.class})
public class TestReplicationSource {

  @ClassRule
  public static final HBaseClassTestRule CLASS_RULE =
      HBaseClassTestRule.forClass(TestReplicationSource.class);

  private static final Logger LOG =
      LoggerFactory.getLogger(TestReplicationSource.class);
  private final static HBaseTestingUtility TEST_UTIL =
      new HBaseTestingUtility();
  private final static HBaseTestingUtility TEST_UTIL_PEER =
      new HBaseTestingUtility();
  private static FileSystem FS;
  private static Path oldLogDir;
  private static Path logDir;
  private static Configuration conf = TEST_UTIL.getConfiguration();

  @BeforeClass
  public static void setUpBeforeClass() throws Exception {
    TEST_UTIL.startMiniDFSCluster(1);
    FS = TEST_UTIL.getDFSCluster().getFileSystem();
    Path rootDir = TEST_UTIL.createRootDir();
    oldLogDir = new Path(rootDir, HConstants.HREGION_OLDLOGDIR_NAME);
    if (FS.exists(oldLogDir)) {
      FS.delete(oldLogDir, true);
    }
    logDir = new Path(rootDir, HConstants.HREGION_LOGDIR_NAME);
    if (FS.exists(logDir)) {
      FS.delete(logDir, true);
    }
  }

  @AfterClass
  public static void tearDownAfterClass() throws Exception {
    TEST_UTIL_PEER.shutdownMiniHBaseCluster();
    TEST_UTIL.shutdownMiniHBaseCluster();
    TEST_UTIL.shutdownMiniDFSCluster();
  }

  /**
   * Test the default ReplicationSource skips queuing hbase:meta WAL files.
   */
  @Test
  public void testDefaultSkipsMetaWAL() throws IOException {
    ReplicationSource rs = new ReplicationSource();
    Configuration conf = new Configuration(TEST_UTIL.getConfiguration());
    conf.setInt("replication.source.maxretriesmultiplier", 1);
    ReplicationPeer mockPeer = Mockito.mock(ReplicationPeer.class);
    Mockito.when(mockPeer.getConfiguration()).thenReturn(conf);
    Mockito.when(mockPeer.getPeerBandwidth()).thenReturn(0L);
    ReplicationPeerConfig peerConfig = Mockito.mock(ReplicationPeerConfig.class);
    Mockito.when(peerConfig.getReplicationEndpointImpl()).
      thenReturn(DoNothingReplicationEndpoint.class.getName());
    Mockito.when(mockPeer.getPeerConfig()).thenReturn(peerConfig);
    ReplicationSourceManager manager = Mockito.mock(ReplicationSourceManager.class);
    Mockito.when(manager.getTotalBufferUsed()).thenReturn(new AtomicLong());
    String queueId = "qid";
    RegionServerServices rss =
      TEST_UTIL.createMockRegionServerService(ServerName.parseServerName("a.b.c,1,1"));
    rs.init(conf, null, manager, null, mockPeer, rss, queueId, null,
      p -> OptionalLong.empty(), new MetricsSource(queueId));
    try {
      rs.startup();
      assertTrue(rs.isSourceActive());
      assertEquals(0, rs.getSourceMetrics().getSizeOfLogQueue());
      rs.enqueueLog(new Path("a.1" + META_WAL_PROVIDER_ID));
      assertEquals(0, rs.getSourceMetrics().getSizeOfLogQueue());
      rs.enqueueLog(new Path("a.1"));
      assertEquals(1, rs.getSourceMetrics().getSizeOfLogQueue());
    } finally {
      rs.terminate("Done");
      rss.stop("Done");
    }
  }

  /**
   * Test that we filter out meta edits, etc.
   */
  @Test
  public void testWALEntryFilter() throws IOException {
    // To get the fully constructed default WALEntryFilter, need to create a ReplicationSource
    // instance and init it.
    ReplicationSource rs = new ReplicationSource();
    UUID uuid = UUID.randomUUID();
    Configuration conf = new Configuration(TEST_UTIL.getConfiguration());
    ReplicationPeer mockPeer = Mockito.mock(ReplicationPeer.class);
    Mockito.when(mockPeer.getConfiguration()).thenReturn(conf);
    Mockito.when(mockPeer.getPeerBandwidth()).thenReturn(0L);
    ReplicationPeerConfig peerConfig = Mockito.mock(ReplicationPeerConfig.class);
    Mockito.when(peerConfig.getReplicationEndpointImpl()).
      thenReturn(DoNothingReplicationEndpoint.class.getName());
    Mockito.when(mockPeer.getPeerConfig()).thenReturn(peerConfig);
    ReplicationSourceManager manager = Mockito.mock(ReplicationSourceManager.class);
    Mockito.when(manager.getTotalBufferUsed()).thenReturn(new AtomicLong());
    String queueId = "qid";
    RegionServerServices rss =
      TEST_UTIL.createMockRegionServerService(ServerName.parseServerName("a.b.c,1,1"));
    rs.init(conf, null, manager, null, mockPeer, rss, queueId,
      uuid, p -> OptionalLong.empty(), new MetricsSource(queueId));
    try {
      rs.startup();
      TEST_UTIL.waitFor(30000, () -> rs.getWalEntryFilter() != null);
      WALEntryFilter wef = rs.getWalEntryFilter();
      // Test non-system WAL edit.
      WALEdit we = new WALEdit().add(CellBuilderFactory.create(CellBuilderType.DEEP_COPY).
        setRow(HConstants.EMPTY_START_ROW).
        setFamily(HConstants.CATALOG_FAMILY).
        setType(Cell.Type.Put).build());
      WAL.Entry e = new WAL.Entry(new WALKeyImpl(HConstants.EMPTY_BYTE_ARRAY,
        TableName.valueOf("test"), -1, -1, uuid), we);
      assertTrue(wef.filter(e) == e);
      // Test system WAL edit.
      e = new WAL.Entry(
        new WALKeyImpl(HConstants.EMPTY_BYTE_ARRAY, TableName.META_TABLE_NAME, -1, -1, uuid),
          we);
      assertNull(wef.filter(e));
    } finally {
      rs.terminate("Done");
      rss.stop("Done");
    }
  }

  /**
   * Sanity check that we can move logs around while we are reading
   * from them. Should this test fail, ReplicationSource would have a hard
   * time reading logs that are being archived.
   */
  // This tests doesn't belong in here... it is not about ReplicationSource.
  @Test
  public void testLogMoving() throws Exception{
    Path logPath = new Path(logDir, "log");
    if (!FS.exists(logDir)) {
      FS.mkdirs(logDir);
    }
    if (!FS.exists(oldLogDir)) {
      FS.mkdirs(oldLogDir);
    }
    WALProvider.Writer writer = WALFactory.createWALWriter(FS, logPath,
        TEST_UTIL.getConfiguration());
    for(int i = 0; i < 3; i++) {
      byte[] b = Bytes.toBytes(Integer.toString(i));
      KeyValue kv = new KeyValue(b,b,b);
      WALEdit edit = new WALEdit();
      edit.add(kv);
      WALKeyImpl key = new WALKeyImpl(b, TableName.valueOf(b), 0, 0,
          HConstants.DEFAULT_CLUSTER_ID);
      writer.append(new WAL.Entry(key, edit));
      writer.sync(false);
    }
    writer.close();

    WAL.Reader reader = WALFactory.createReader(FS, logPath, TEST_UTIL.getConfiguration());
    WAL.Entry entry = reader.next();
    assertNotNull(entry);

    Path oldLogPath = new Path(oldLogDir, "log");
    FS.rename(logPath, oldLogPath);

    entry = reader.next();
    assertNotNull(entry);

    reader.next();
    entry = reader.next();

    assertNull(entry);
    reader.close();
  }

  /**
   * Tests that {@link ReplicationSource#terminate(String)} will timeout properly
   * Moved here from TestReplicationSource because doesn't need cluster.
   */
  @Test
  public void testTerminateTimeout() throws Exception {
    ReplicationSource source = new ReplicationSource();
<<<<<<< HEAD
    ReplicationEndpoint replicationEndpoint = new HBaseInterClusterReplicationEndpoint() {
      @Override
      protected void doStart() {
        notifyStarted();
      }

      @Override
      protected void doStop() {
        // not calling notifyStopped() here causes the caller of stop() to get a Future that never
        // completes
      }
    };
    replicationEndpoint.start();
    ReplicationPeer mockPeer = mock(ReplicationPeer.class);
    Mockito.when(mockPeer.getPeerBandwidth()).thenReturn(0L);
    Configuration testConf = HBaseConfiguration.create();
    testConf.setInt("replication.source.maxretriesmultiplier", 1);
    ReplicationSourceManager manager = mock(ReplicationSourceManager.class);
    Mockito.when(manager.getTotalBufferUsed()).thenReturn(new AtomicLong());
    source.init(testConf, null, manager, null, mockPeer, null,
      "testPeer", null, p -> OptionalLong.empty(), null);
    ExecutorService executor = Executors.newSingleThreadExecutor();
    Future<?> future = executor.submit(new Runnable() {

      @Override
      public void run() {
        source.terminate("testing source termination");
      }
    });
    long sleepForRetries =
      testConf.getLong("replication.source.sleepforretries", 1000);
    Waiter.waitFor(testConf, sleepForRetries * 2, new Predicate<Exception>() {

      @Override
      public boolean evaluate() throws Exception {
        return future.isDone();
      }
    });
=======
    ReplicationEndpoint
      replicationEndpoint = new DoNothingReplicationEndpoint();
    try {
      replicationEndpoint.start();
      ReplicationPeer mockPeer = Mockito.mock(ReplicationPeer.class);
      Mockito.when(mockPeer.getPeerBandwidth()).thenReturn(0L);
      Configuration testConf = HBaseConfiguration.create();
      testConf.setInt("replication.source.maxretriesmultiplier", 1);
      ReplicationSourceManager manager = Mockito.mock(ReplicationSourceManager.class);
      Mockito.when(manager.getTotalBufferUsed()).thenReturn(new AtomicLong());
      source.init(testConf, null, manager, null, mockPeer, null, "testPeer",
        null, p -> OptionalLong.empty(), null);
      ExecutorService executor = Executors.newSingleThreadExecutor();
      Future<?> future = executor.submit(
        () -> source.terminate("testing source termination"));
      long sleepForRetries = testConf.getLong("replication.source.sleepforretries", 1000);
      Waiter.waitFor(testConf, sleepForRetries * 2, (Waiter.Predicate<Exception>) future::isDone);
    } finally {
      replicationEndpoint.stop();
    }
>>>>>>> d2eb69df
  }

  @Test
  public void testTerminateClearsBuffer() throws Exception {
    ReplicationSource source = new ReplicationSource();
    ReplicationSourceManager mockManager = mock(ReplicationSourceManager.class);
    AtomicLong buffer = new AtomicLong();
    Mockito.when(mockManager.getTotalBufferUsed()).thenReturn(buffer);
    ReplicationPeer mockPeer = mock(ReplicationPeer.class);
    Mockito.when(mockPeer.getPeerBandwidth()).thenReturn(0L);
    Configuration testConf = HBaseConfiguration.create();
    source.init(testConf, null, mockManager, null, mockPeer, null,
      "testPeer", null, p -> OptionalLong.empty(), mock(MetricsSource.class));
    ReplicationSourceWALReader reader = new ReplicationSourceWALReader(null,
      conf, null, 0, null, source);
    ReplicationSourceShipper shipper =
      new ReplicationSourceShipper(conf, null, null, source);
    shipper.entryReader = reader;
    source.workerThreads.put("testPeer", shipper);
    WALEntryBatch batch = new WALEntryBatch(10, logDir);
    WAL.Entry mockEntry = mock(WAL.Entry.class);
    WALEdit mockEdit = mock(WALEdit.class);
    WALKeyImpl mockKey = mock(WALKeyImpl.class);
    when(mockEntry.getEdit()).thenReturn(mockEdit);
    when(mockEdit.isEmpty()).thenReturn(false);
    when(mockEntry.getKey()).thenReturn(mockKey);
    when(mockKey.estimatedSerializedSizeOf()).thenReturn(1000L);
    when(mockEdit.heapSize()).thenReturn(10000L);
    when(mockEdit.size()).thenReturn(0);
    ArrayList<Cell> cells = new ArrayList<>();
    KeyValue kv = new KeyValue(Bytes.toBytes("0001"), Bytes.toBytes("f"),
      Bytes.toBytes("1"), Bytes.toBytes("v1"));
    cells.add(kv);
    when(mockEdit.getCells()).thenReturn(cells);
    reader.addEntryToBatch(batch, mockEntry);
    reader.entryBatchQueue.put(batch);
    source.terminate("test");
    assertEquals(0, source.getSourceManager().getTotalBufferUsed().get());
  }

  /**
   * Tests that recovered queues are preserved on a regionserver shutdown.
   * See HBASE-18192
   */
  @Test
  public void testServerShutdownRecoveredQueue() throws Exception {
    try {
      // Ensure single-threaded WAL
      conf.set("hbase.wal.provider", "defaultProvider");
      conf.setInt("replication.sleep.before.failover", 2000);
      // Introduces a delay in regionserver shutdown to give the race condition a chance to kick in.
      conf.set(HConstants.REGION_SERVER_IMPL, ShutdownDelayRegionServer.class.getName());
      MiniHBaseCluster cluster = TEST_UTIL.startMiniCluster(2);
      TEST_UTIL_PEER.startMiniCluster(1);

      HRegionServer serverA = cluster.getRegionServer(0);
      final ReplicationSourceManager managerA =
          serverA.getReplicationSourceService().getReplicationManager();
      HRegionServer serverB = cluster.getRegionServer(1);
      final ReplicationSourceManager managerB =
          serverB.getReplicationSourceService().getReplicationManager();
      final Admin admin = TEST_UTIL.getAdmin();

      final String peerId = "TestPeer";
      admin.addReplicationPeer(peerId,
        ReplicationPeerConfig.newBuilder().setClusterKey(TEST_UTIL_PEER.getClusterKey()).build());
      // Wait for replication sources to come up
      Waiter.waitFor(conf, 20000, new Waiter.Predicate<Exception>() {
        @Override public boolean evaluate() {
          return !(managerA.getSources().isEmpty() || managerB.getSources().isEmpty());
        }
      });
      // Disabling peer makes sure there is at least one log to claim when the server dies
      // The recovered queue will also stay there until the peer is disabled even if the
      // WALs it contains have no data.
      admin.disableReplicationPeer(peerId);

      // Stopping serverA
      // It's queues should be claimed by the only other alive server i.e. serverB
      cluster.stopRegionServer(serverA.getServerName());
      Waiter.waitFor(conf, 20000, new Waiter.Predicate<Exception>() {
        @Override public boolean evaluate() throws Exception {
          return managerB.getOldSources().size() == 1;
        }
      });

      final HRegionServer serverC = cluster.startRegionServer().getRegionServer();
      serverC.waitForServerOnline();
      Waiter.waitFor(conf, 20000, new Waiter.Predicate<Exception>() {
        @Override public boolean evaluate() throws Exception {
          return serverC.getReplicationSourceService() != null;
        }
      });
      final ReplicationSourceManager managerC =
          ((Replication) serverC.getReplicationSourceService()).getReplicationManager();
      // Sanity check
      assertEquals(0, managerC.getOldSources().size());

      // Stopping serverB
      // Now serverC should have two recovered queues:
      // 1. The serverB's normal queue
      // 2. serverA's recovered queue on serverB
      cluster.stopRegionServer(serverB.getServerName());
      Waiter.waitFor(conf, 20000,
        (Waiter.Predicate<Exception>) () -> managerC.getOldSources().size() == 2);
      admin.enableReplicationPeer(peerId);
      Waiter.waitFor(conf, 20000,
        (Waiter.Predicate<Exception>) () -> managerC.getOldSources().size() == 0);
    } finally {
      conf.set(HConstants.REGION_SERVER_IMPL, HRegionServer.class.getName());
    }
  }

  /**
   * Regionserver implementation that adds a delay on the graceful shutdown.
   */
  public static class ShutdownDelayRegionServer extends HRegionServer {
    public ShutdownDelayRegionServer(Configuration conf) throws IOException {
      super(conf);
    }

    @Override
    protected void stopServiceThreads() {
      // Add a delay before service threads are shutdown.
      // This will keep the zookeeper connection alive for the duration of the delay.
      LOG.info("Adding a delay to the regionserver shutdown");
      try {
        Thread.sleep(2000);
      } catch (InterruptedException ex) {
        LOG.error("Interrupted while sleeping");
      }
      super.stopServiceThreads();
    }
  }

  /**
   * Deadend Endpoint. Does nothing.
   */
  public static class DoNothingReplicationEndpoint extends HBaseInterClusterReplicationEndpoint {
    private final UUID uuid = UUID.randomUUID();

    @Override public void init(Context context) throws IOException {
      this.ctx = context;
    }

    @Override public WALEntryFilter getWALEntryfilter() {
      return null;
    }

    @Override public synchronized UUID getPeerUUID() {
      return this.uuid;
    }

    @Override
    protected void doStart() {
      notifyStarted();
    }

    @Override
    protected void doStop() {
      notifyStopped();
    }

    @Override public boolean canReplicateToSameCluster() {
      return true;
    }
  }

  /**
   * Test HBASE-20497
   * Moved here from TestReplicationSource because doesn't need cluster.
   */
  @Test
  public void testRecoveredReplicationSourceShipperGetPosition() throws Exception {
    String walGroupId = "fake-wal-group-id";
    ServerName serverName = ServerName.valueOf("www.example.com", 12006, 1524679704418L);
    ServerName deadServer = ServerName.valueOf("www.deadServer.com", 12006, 1524679704419L);
    PriorityBlockingQueue<Path> queue = new PriorityBlockingQueue<>();
    queue.put(new Path("/www/html/test"));
    RecoveredReplicationSource source = mock(RecoveredReplicationSource.class);
    Server server = mock(Server.class);
    Mockito.when(server.getServerName()).thenReturn(serverName);
    Mockito.when(source.getServer()).thenReturn(server);
    Mockito.when(source.getServerWALsBelongTo()).thenReturn(deadServer);
    ReplicationQueueStorage storage = mock(ReplicationQueueStorage.class);
    Mockito.when(storage.getWALPosition(Mockito.eq(serverName), Mockito.any(), Mockito.any()))
      .thenReturn(1001L);
    Mockito.when(storage.getWALPosition(Mockito.eq(deadServer), Mockito.any(), Mockito.any()))
      .thenReturn(-1L);
    Configuration conf = new Configuration(TEST_UTIL.getConfiguration());
    conf.setInt("replication.source.maxretriesmultiplier", -1);
    RecoveredReplicationSourceShipper shipper =
      new RecoveredReplicationSourceShipper(conf, walGroupId, queue, source, storage);
    assertEquals(1001L, shipper.getStartPosition());
  }
}
<|MERGE_RESOLUTION|>--- conflicted
+++ resolved
@@ -20,13 +20,9 @@
 import static org.junit.Assert.assertEquals;
 import static org.junit.Assert.assertNotNull;
 import static org.junit.Assert.assertNull;
-<<<<<<< HEAD
+import static org.junit.Assert.assertTrue;
 import static org.mockito.Mockito.mock;
 import static org.mockito.Mockito.when;
-
-=======
-import static org.junit.Assert.assertTrue;
->>>>>>> d2eb69df
 import java.io.IOException;
 import java.util.ArrayList;
 import java.util.OptionalLong;
@@ -40,11 +36,8 @@
 import org.apache.hadoop.fs.FileSystem;
 import org.apache.hadoop.fs.Path;
 import org.apache.hadoop.hbase.Cell;
-<<<<<<< HEAD
-=======
 import org.apache.hadoop.hbase.CellBuilderFactory;
 import org.apache.hadoop.hbase.CellBuilderType;
->>>>>>> d2eb69df
 import org.apache.hadoop.hbase.HBaseClassTestRule;
 import org.apache.hadoop.hbase.HBaseConfiguration;
 import org.apache.hadoop.hbase.HBaseTestingUtility;
@@ -62,10 +55,7 @@
 import org.apache.hadoop.hbase.replication.ReplicationPeer;
 import org.apache.hadoop.hbase.replication.ReplicationPeerConfig;
 import org.apache.hadoop.hbase.replication.ReplicationQueueStorage;
-<<<<<<< HEAD
-=======
 import org.apache.hadoop.hbase.replication.WALEntryFilter;
->>>>>>> d2eb69df
 import org.apache.hadoop.hbase.testclassification.MediumTests;
 import org.apache.hadoop.hbase.testclassification.ReplicationTests;
 import org.apache.hadoop.hbase.util.Bytes;
@@ -259,46 +249,6 @@
   @Test
   public void testTerminateTimeout() throws Exception {
     ReplicationSource source = new ReplicationSource();
-<<<<<<< HEAD
-    ReplicationEndpoint replicationEndpoint = new HBaseInterClusterReplicationEndpoint() {
-      @Override
-      protected void doStart() {
-        notifyStarted();
-      }
-
-      @Override
-      protected void doStop() {
-        // not calling notifyStopped() here causes the caller of stop() to get a Future that never
-        // completes
-      }
-    };
-    replicationEndpoint.start();
-    ReplicationPeer mockPeer = mock(ReplicationPeer.class);
-    Mockito.when(mockPeer.getPeerBandwidth()).thenReturn(0L);
-    Configuration testConf = HBaseConfiguration.create();
-    testConf.setInt("replication.source.maxretriesmultiplier", 1);
-    ReplicationSourceManager manager = mock(ReplicationSourceManager.class);
-    Mockito.when(manager.getTotalBufferUsed()).thenReturn(new AtomicLong());
-    source.init(testConf, null, manager, null, mockPeer, null,
-      "testPeer", null, p -> OptionalLong.empty(), null);
-    ExecutorService executor = Executors.newSingleThreadExecutor();
-    Future<?> future = executor.submit(new Runnable() {
-
-      @Override
-      public void run() {
-        source.terminate("testing source termination");
-      }
-    });
-    long sleepForRetries =
-      testConf.getLong("replication.source.sleepforretries", 1000);
-    Waiter.waitFor(testConf, sleepForRetries * 2, new Predicate<Exception>() {
-
-      @Override
-      public boolean evaluate() throws Exception {
-        return future.isDone();
-      }
-    });
-=======
     ReplicationEndpoint
       replicationEndpoint = new DoNothingReplicationEndpoint();
     try {
@@ -319,7 +269,6 @@
     } finally {
       replicationEndpoint.stop();
     }
->>>>>>> d2eb69df
   }
 
   @Test
