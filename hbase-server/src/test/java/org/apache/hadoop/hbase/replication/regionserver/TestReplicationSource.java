/*
 * Licensed to the Apache Software Foundation (ASF) under one
 * or more contributor license agreements.  See the NOTICE file
 * distributed with this work for additional information
 * regarding copyright ownership.  The ASF licenses this file
 * to you under the Apache License, Version 2.0 (the
 * "License"); you may not use this file except in compliance
 * with the License.  You may obtain a copy of the License at
 *
 *     http://www.apache.org/licenses/LICENSE-2.0
 *
 * Unless required by applicable law or agreed to in writing, software
 * distributed under the License is distributed on an "AS IS" BASIS,
 * WITHOUT WARRANTIES OR CONDITIONS OF ANY KIND, either express or implied.
 * See the License for the specific language governing permissions and
 * limitations under the License.
 */
package org.apache.hadoop.hbase.replication.regionserver;
import static org.apache.hadoop.hbase.wal.AbstractFSWALProvider.META_WAL_PROVIDER_ID;
import static org.junit.Assert.assertEquals;
import static org.junit.Assert.assertFalse;
import static org.junit.Assert.assertNotNull;
import static org.junit.Assert.assertNull;
import static org.junit.Assert.assertTrue;
import java.io.IOException;
import java.util.OptionalLong;
import java.util.UUID;
import java.util.concurrent.ExecutorService;
import java.util.concurrent.Executors;
import java.util.concurrent.Future;
import java.util.concurrent.PriorityBlockingQueue;
import java.util.concurrent.atomic.AtomicLong;
import org.apache.hadoop.conf.Configuration;
import org.apache.hadoop.fs.FileSystem;
import org.apache.hadoop.fs.Path;
import org.apache.hadoop.hbase.Cell;
import org.apache.hadoop.hbase.CellBuilderFactory;
import org.apache.hadoop.hbase.CellBuilderType;
import org.apache.hadoop.hbase.HBaseClassTestRule;
import org.apache.hadoop.hbase.HBaseConfiguration;
import org.apache.hadoop.hbase.HBaseTestingUtility;
import org.apache.hadoop.hbase.HConstants;
import org.apache.hadoop.hbase.KeyValue;
import org.apache.hadoop.hbase.MiniHBaseCluster;
import org.apache.hadoop.hbase.Server;
import org.apache.hadoop.hbase.ServerName;
import org.apache.hadoop.hbase.TableName;
import org.apache.hadoop.hbase.Waiter;
import org.apache.hadoop.hbase.client.Admin;
import org.apache.hadoop.hbase.regionserver.HRegionServer;
import org.apache.hadoop.hbase.regionserver.RegionServerServices;
import org.apache.hadoop.hbase.replication.ReplicationEndpoint;
import org.apache.hadoop.hbase.replication.ReplicationPeer;
import org.apache.hadoop.hbase.replication.ReplicationPeerConfig;
import org.apache.hadoop.hbase.replication.ReplicationQueueStorage;
import org.apache.hadoop.hbase.replication.WALEntryFilter;
import org.apache.hadoop.hbase.testclassification.MediumTests;
import org.apache.hadoop.hbase.testclassification.ReplicationTests;
import org.apache.hadoop.hbase.util.Bytes;
import org.apache.hadoop.hbase.wal.WAL;
import org.apache.hadoop.hbase.wal.WALEdit;
import org.apache.hadoop.hbase.wal.WALFactory;
import org.apache.hadoop.hbase.wal.WALKeyImpl;
import org.apache.hadoop.hbase.wal.WALProvider;
import org.junit.AfterClass;
import org.junit.BeforeClass;
import org.junit.ClassRule;
import org.junit.Test;
import org.junit.experimental.categories.Category;
import org.mockito.Mockito;
import org.slf4j.Logger;
import org.slf4j.LoggerFactory;

@Category({ReplicationTests.class, MediumTests.class})
public class TestReplicationSource {

  @ClassRule
  public static final HBaseClassTestRule CLASS_RULE =
      HBaseClassTestRule.forClass(TestReplicationSource.class);

  private static final Logger LOG =
      LoggerFactory.getLogger(TestReplicationSource.class);
  private final static HBaseTestingUtility TEST_UTIL =
      new HBaseTestingUtility();
  private final static HBaseTestingUtility TEST_UTIL_PEER =
      new HBaseTestingUtility();
  private static FileSystem FS;
  private static Path oldLogDir;
  private static Path logDir;
  private static Configuration conf = TEST_UTIL.getConfiguration();

  @BeforeClass
  public static void setUpBeforeClass() throws Exception {
    TEST_UTIL.startMiniDFSCluster(1);
    FS = TEST_UTIL.getDFSCluster().getFileSystem();
    Path rootDir = TEST_UTIL.createRootDir();
    oldLogDir = new Path(rootDir, HConstants.HREGION_OLDLOGDIR_NAME);
    if (FS.exists(oldLogDir)) {
      FS.delete(oldLogDir, true);
    }
    logDir = new Path(rootDir, HConstants.HREGION_LOGDIR_NAME);
    if (FS.exists(logDir)) {
      FS.delete(logDir, true);
    }
  }

  @AfterClass
  public static void tearDownAfterClass() throws Exception {
    TEST_UTIL_PEER.shutdownMiniHBaseCluster();
    TEST_UTIL.shutdownMiniHBaseCluster();
    TEST_UTIL.shutdownMiniDFSCluster();
  }

  /**
   * Test the default ReplicationSource skips queuing hbase:meta WAL files.
   */
  @Test
  public void testDefaultSkipsMetaWAL() throws IOException {
    ReplicationSource rs = new ReplicationSource();
    Configuration conf = new Configuration(TEST_UTIL.getConfiguration());
    conf.setInt("replication.source.maxretriesmultiplier", 1);
    ReplicationPeer mockPeer = mock(ReplicationPeer.class);
    when(mockPeer.getConfiguration()).thenReturn(conf);
    when(mockPeer.getPeerBandwidth()).thenReturn(0L);
    ReplicationPeerConfig peerConfig = mock(ReplicationPeerConfig.class);
    when(peerConfig.getReplicationEndpointImpl()).
      thenReturn(DoNothingReplicationEndpoint.class.getName());
    when(mockPeer.getPeerConfig()).thenReturn(peerConfig);
    ReplicationSourceManager manager = mock(ReplicationSourceManager.class);
    when(manager.getTotalBufferUsed()).thenReturn(new AtomicLong());
    String queueId = "qid";
    RegionServerServices rss =
      TEST_UTIL.createMockRegionServerService(ServerName.parseServerName("a.b.c,1,1"));
    rs.init(conf, null, manager, null, mockPeer, rss, queueId, null,
      p -> OptionalLong.empty(), new MetricsSource(queueId));
    try {
      rs.startup();
      assertTrue(rs.isSourceActive());
      assertEquals(0, rs.getSourceMetrics().getSizeOfLogQueue());
      rs.enqueueLog(new Path("a.1" + META_WAL_PROVIDER_ID));
      assertEquals(0, rs.getSourceMetrics().getSizeOfLogQueue());
      rs.enqueueLog(new Path("a.1"));
      assertEquals(1, rs.getSourceMetrics().getSizeOfLogQueue());
    } finally {
      rs.terminate("Done");
      rss.stop("Done");
    }
  }

  /**
   * Test that we filter out meta edits, etc.
   */
  @Test
  public void testWALEntryFilter() throws IOException {
    // To get the fully constructed default WALEntryFilter, need to create a ReplicationSource
    // instance and init it.
    ReplicationSource rs = new ReplicationSource();
    UUID uuid = UUID.randomUUID();
    Configuration conf = new Configuration(TEST_UTIL.getConfiguration());
    ReplicationPeer mockPeer = mock(ReplicationPeer.class);
    when(mockPeer.getConfiguration()).thenReturn(conf);
    when(mockPeer.getPeerBandwidth()).thenReturn(0L);
    ReplicationPeerConfig peerConfig = mock(ReplicationPeerConfig.class);
    when(peerConfig.getReplicationEndpointImpl()).
      thenReturn(DoNothingReplicationEndpoint.class.getName());
    when(mockPeer.getPeerConfig()).thenReturn(peerConfig);
    ReplicationSourceManager manager = mock(ReplicationSourceManager.class);
    when(manager.getTotalBufferUsed()).thenReturn(new AtomicLong());
    String queueId = "qid";
    RegionServerServices rss =
      TEST_UTIL.createMockRegionServerService(ServerName.parseServerName("a.b.c,1,1"));
    rs.init(conf, null, manager, null, mockPeer, rss, queueId,
      uuid, p -> OptionalLong.empty(), new MetricsSource(queueId));
    try {
      rs.startup();
      TEST_UTIL.waitFor(30000, () -> rs.getWalEntryFilter() != null);
      WALEntryFilter wef = rs.getWalEntryFilter();
      // Test non-system WAL edit.
      WALEdit we = new WALEdit().add(CellBuilderFactory.create(CellBuilderType.DEEP_COPY).
        setRow(HConstants.EMPTY_START_ROW).
        setFamily(HConstants.CATALOG_FAMILY).
        setType(Cell.Type.Put).build());
      WAL.Entry e = new WAL.Entry(new WALKeyImpl(HConstants.EMPTY_BYTE_ARRAY,
        TableName.valueOf("test"), -1, -1, uuid), we);
      assertTrue(wef.filter(e) == e);
      // Test system WAL edit.
      e = new WAL.Entry(
        new WALKeyImpl(HConstants.EMPTY_BYTE_ARRAY, TableName.META_TABLE_NAME, -1, -1, uuid),
          we);
      assertNull(wef.filter(e));
    } finally {
      rs.terminate("Done");
      rss.stop("Done");
    }
  }

  /**
   * Sanity check that we can move logs around while we are reading
   * from them. Should this test fail, ReplicationSource would have a hard
   * time reading logs that are being archived.
   */
  // This tests doesn't belong in here... it is not about ReplicationSource.
  @Test
  public void testLogMoving() throws Exception{
    Path logPath = new Path(logDir, "log");
    if (!FS.exists(logDir)) {
      FS.mkdirs(logDir);
    }
    if (!FS.exists(oldLogDir)) {
      FS.mkdirs(oldLogDir);
    }
    WALProvider.Writer writer = WALFactory.createWALWriter(FS, logPath,
        TEST_UTIL.getConfiguration());
    for(int i = 0; i < 3; i++) {
      byte[] b = Bytes.toBytes(Integer.toString(i));
      KeyValue kv = new KeyValue(b,b,b);
      WALEdit edit = new WALEdit();
      edit.add(kv);
      WALKeyImpl key = new WALKeyImpl(b, TableName.valueOf(b), 0, 0,
          HConstants.DEFAULT_CLUSTER_ID);
      writer.append(new WAL.Entry(key, edit));
      writer.sync(false);
    }
    writer.close();

    WAL.Reader reader = WALFactory.createReader(FS, logPath, TEST_UTIL.getConfiguration());
    WAL.Entry entry = reader.next();
    assertNotNull(entry);

    Path oldLogPath = new Path(oldLogDir, "log");
    FS.rename(logPath, oldLogPath);

    entry = reader.next();
    assertNotNull(entry);

    reader.next();
    entry = reader.next();

    assertNull(entry);
    reader.close();
  }

  /**
   * Tests that {@link ReplicationSource#terminate(String)} will timeout properly
   * Moved here from TestReplicationSource because doesn't need cluster.
   */
  @Test
  public void testTerminateTimeout() throws Exception {
    ReplicationSource source = new ReplicationSource();
    ReplicationEndpoint
      replicationEndpoint = new DoNothingReplicationEndpoint();
    try {
      replicationEndpoint.start();
      ReplicationPeer mockPeer = mock(ReplicationPeer.class);
      when(mockPeer.getPeerBandwidth()).thenReturn(0L);
      Configuration testConf = HBaseConfiguration.create();
      testConf.setInt("replication.source.maxretriesmultiplier", 1);
      ReplicationSourceManager manager = mock(ReplicationSourceManager.class);
      when(manager.getTotalBufferUsed()).thenReturn(new AtomicLong());
      source.init(testConf, null, manager, null, mockPeer, null, "testPeer",
        null, p -> OptionalLong.empty(), null);
      ExecutorService executor = Executors.newSingleThreadExecutor();
      Future<?> future = executor.submit(
        () -> source.terminate("testing source termination"));
      long sleepForRetries = testConf.getLong("replication.source.sleepforretries", 1000);
      Waiter.waitFor(testConf, sleepForRetries * 2, (Waiter.Predicate<Exception>) future::isDone);
    } finally {
      replicationEndpoint.stop();
    }
  }

  /**
   * Tests that recovered queues are preserved on a regionserver shutdown.
   * See HBASE-18192
   */
  @Test
  public void testServerShutdownRecoveredQueue() throws Exception {
    try {
      // Ensure single-threaded WAL
      conf.set("hbase.wal.provider", "defaultProvider");
      conf.setInt("replication.sleep.before.failover", 2000);
      // Introduces a delay in regionserver shutdown to give the race condition a chance to kick in.
      conf.set(HConstants.REGION_SERVER_IMPL, ShutdownDelayRegionServer.class.getName());
      MiniHBaseCluster cluster = TEST_UTIL.startMiniCluster(2);
      TEST_UTIL_PEER.startMiniCluster(1);

      HRegionServer serverA = cluster.getRegionServer(0);
      final ReplicationSourceManager managerA =
          serverA.getReplicationSourceService().getReplicationManager();
      HRegionServer serverB = cluster.getRegionServer(1);
      final ReplicationSourceManager managerB =
          serverB.getReplicationSourceService().getReplicationManager();
      final Admin admin = TEST_UTIL.getAdmin();

      final String peerId = "TestPeer";
      admin.addReplicationPeer(peerId,
        ReplicationPeerConfig.newBuilder().setClusterKey(TEST_UTIL_PEER.getClusterKey()).build());
      // Wait for replication sources to come up
      Waiter.waitFor(conf, 20000, new Waiter.Predicate<Exception>() {
        @Override public boolean evaluate() {
          return !(managerA.getSources().isEmpty() || managerB.getSources().isEmpty());
        }
      });
      // Disabling peer makes sure there is at least one log to claim when the server dies
      // The recovered queue will also stay there until the peer is disabled even if the
      // WALs it contains have no data.
      admin.disableReplicationPeer(peerId);

      // Stopping serverA
      // It's queues should be claimed by the only other alive server i.e. serverB
      cluster.stopRegionServer(serverA.getServerName());
      Waiter.waitFor(conf, 20000, new Waiter.Predicate<Exception>() {
        @Override public boolean evaluate() throws Exception {
          return managerB.getOldSources().size() == 1;
        }
      });

      final HRegionServer serverC = cluster.startRegionServer().getRegionServer();
      serverC.waitForServerOnline();
      Waiter.waitFor(conf, 20000, new Waiter.Predicate<Exception>() {
        @Override public boolean evaluate() throws Exception {
          return serverC.getReplicationSourceService() != null;
        }
      });
      final ReplicationSourceManager managerC =
          ((Replication) serverC.getReplicationSourceService()).getReplicationManager();
      // Sanity check
      assertEquals(0, managerC.getOldSources().size());

      // Stopping serverB
      // Now serverC should have two recovered queues:
      // 1. The serverB's normal queue
      // 2. serverA's recovered queue on serverB
      cluster.stopRegionServer(serverB.getServerName());
      Waiter.waitFor(conf, 20000,
        (Waiter.Predicate<Exception>) () -> managerC.getOldSources().size() == 2);
      admin.enableReplicationPeer(peerId);
      Waiter.waitFor(conf, 20000,
        (Waiter.Predicate<Exception>) () -> managerC.getOldSources().size() == 0);
    } finally {
      conf.set(HConstants.REGION_SERVER_IMPL, HRegionServer.class.getName());
    }
  }

  /**
   * Regionserver implementation that adds a delay on the graceful shutdown.
   */
  public static class ShutdownDelayRegionServer extends HRegionServer {
    public ShutdownDelayRegionServer(Configuration conf) throws IOException {
      super(conf);
    }

    @Override
    protected void stopServiceThreads() {
      // Add a delay before service threads are shutdown.
      // This will keep the zookeeper connection alive for the duration of the delay.
      LOG.info("Adding a delay to the regionserver shutdown");
      try {
        Thread.sleep(2000);
      } catch (InterruptedException ex) {
        LOG.error("Interrupted while sleeping");
      }
      super.stopServiceThreads();
    }
  }

  /**
   * Deadend Endpoint. Does nothing.
   */
  public static class DoNothingReplicationEndpoint extends HBaseInterClusterReplicationEndpoint {
    private final UUID uuid = UUID.randomUUID();

    @Override public void init(Context context) throws IOException {
      this.ctx = context;
    }

    @Override public WALEntryFilter getWALEntryfilter() {
      return null;
    }

    @Override public synchronized UUID getPeerUUID() {
      return this.uuid;
    }

    @Override
    protected void doStart() {
      notifyStarted();
    }

    @Override
    protected void doStop() {
      notifyStopped();
    }

    @Override public boolean canReplicateToSameCluster() {
      return true;
    }
  }

  /**
   * Deadend Endpoint. Does nothing.
   */
  public static class FlakyReplicationEndpoint extends DoNothingReplicationEndpoint {

    static int count = 0;

    @Override
    public synchronized UUID getPeerUUID() {
      if(count==0) {
        count++;
        throw new RuntimeException();
      } else {
        return super.getPeerUUID();
      }
    }

  }

  public static class FaultyReplicationEndpoint extends DoNothingReplicationEndpoint {

    static int count = 0;

    @Override
    public synchronized UUID getPeerUUID() {
      throw new RuntimeException();
    }

  }

  /**
   * Test HBASE-20497
   * Moved here from TestReplicationSource because doesn't need cluster.
   */
  @Test
  public void testRecoveredReplicationSourceShipperGetPosition() throws Exception {
    String walGroupId = "fake-wal-group-id";
    ServerName serverName = ServerName.valueOf("www.example.com", 12006, 1524679704418L);
    ServerName deadServer = ServerName.valueOf("www.deadServer.com", 12006, 1524679704419L);
    PriorityBlockingQueue<Path> queue = new PriorityBlockingQueue<>();
    queue.put(new Path("/www/html/test"));
<<<<<<< HEAD
    RecoveredReplicationSource source = mock(RecoveredReplicationSource.class);
    Server server = mock(Server.class);
    when(server.getServerName()).thenReturn(serverName);
    when(source.getServer()).thenReturn(server);
    when(source.getServerWALsBelongTo()).thenReturn(deadServer);
    ReplicationQueueStorage storage = mock(ReplicationQueueStorage.class);
    when(storage.getWALPosition(Mockito.eq(serverName), Mockito.any(), Mockito.any()))
=======
    RecoveredReplicationSource source = Mockito.mock(RecoveredReplicationSource.class);
    Server server = Mockito.mock(Server.class);
    Mockito.when(server.getServerName()).thenReturn(serverName);
    Mockito.when(source.getServer()).thenReturn(server);
    Mockito.when(source.getServerWALsBelongTo()).thenReturn(deadServer);
    ReplicationQueueStorage storage = Mockito.mock(ReplicationQueueStorage.class);
    Mockito.when(storage.getWALPosition(Mockito.eq(serverName), Mockito.any(), Mockito.any()))
>>>>>>> 68fe79a6
      .thenReturn(1001L);
    when(storage.getWALPosition(Mockito.eq(deadServer), Mockito.any(), Mockito.any()))
      .thenReturn(-1L);
    Configuration conf = new Configuration(TEST_UTIL.getConfiguration());
    conf.setInt("replication.source.maxretriesmultiplier", -1);
    RecoveredReplicationSourceShipper shipper =
      new RecoveredReplicationSourceShipper(conf, walGroupId, queue, source, storage);
    assertEquals(1001L, shipper.getStartPosition());
  }

  private RegionServerServices setupForAbortTests(ReplicationSource rs, Configuration conf,
      String endpointName) throws IOException {
    conf.setInt("replication.source.maxretriesmultiplier", 1);
    ReplicationPeer mockPeer = mock(ReplicationPeer.class);
    when(mockPeer.getConfiguration()).thenReturn(conf);
    when(mockPeer.getPeerBandwidth()).thenReturn(0L);
    ReplicationPeerConfig peerConfig = mock(ReplicationPeerConfig.class);
    FaultyReplicationEndpoint.count = 0;
    when(peerConfig.getReplicationEndpointImpl()).
      thenReturn(endpointName);
    when(mockPeer.getPeerConfig()).thenReturn(peerConfig);
    ReplicationSourceManager manager = mock(ReplicationSourceManager.class);
    when(manager.getTotalBufferUsed()).thenReturn(new AtomicLong());
    String queueId = "qid";
    RegionServerServices rss =
      TEST_UTIL.createMockRegionServerService(ServerName.parseServerName("a.b.c,1,1"));
    rs.init(conf, null, manager, null, mockPeer, rss, queueId, null,
      p -> OptionalLong.empty(), new MetricsSource(queueId));
    return rss;
  }

  /**
   * Test ReplicationSource retries startup once an uncaught exception happens
   * during initialization and <b>eplication.source.regionserver.abort</b> is set to false.
   */
  @Test
  public void testAbortFalseOnError() throws IOException {
    Configuration conf = new Configuration(TEST_UTIL.getConfiguration());
    conf.setBoolean("replication.source.regionserver.abort", false);
    ReplicationSource rs = new ReplicationSource();
    RegionServerServices rss = setupForAbortTests(rs, conf,
      FlakyReplicationEndpoint.class.getName());
    try {
      rs.startup();
      assertTrue(rs.isSourceActive());
      assertEquals(0, rs.getSourceMetrics().getSizeOfLogQueue());
      rs.enqueueLog(new Path("a.1" + META_WAL_PROVIDER_ID));
      assertEquals(0, rs.getSourceMetrics().getSizeOfLogQueue());
      rs.enqueueLog(new Path("a.1"));
      assertEquals(1, rs.getSourceMetrics().getSizeOfLogQueue());
    } finally {
      rs.terminate("Done");
      rss.stop("Done");
    }
  }

  /**
   * Test ReplicationSource keeps retrying startup indefinitely without blocking the main thread,
   * when <b>eplication.source.regionserver.abort</b> is set to false.
   */
  @Test
  public void testAbortFalseOnErrorDoesntBlockMainThread() throws IOException {
    Configuration conf = new Configuration(TEST_UTIL.getConfiguration());
    ReplicationSource rs = new ReplicationSource();
    RegionServerServices rss = setupForAbortTests(rs, conf,
      FaultyReplicationEndpoint.class.getName());
    try {
      rs.startup();
      assertTrue(true);
    } finally {
      rs.terminate("Done");
      rss.stop("Done");
    }
  }

  /**
   * Test ReplicationSource retries startup once an uncaught exception happens
   * during initialization and <b>replication.source.regionserver.abort</b> is set to true.
   */
  @Test
  public void testAbortTrueOnError() throws IOException {
    Configuration conf = new Configuration(TEST_UTIL.getConfiguration());
    ReplicationSource rs = new ReplicationSource();
    RegionServerServices rss = setupForAbortTests(rs, conf,
      FlakyReplicationEndpoint.class.getName());
    try {
      rs.startup();
      Waiter.waitFor(conf, 1000, () -> rss.isAborted());
      assertFalse(rs.isSourceActive());
    } finally {
      rs.terminate("Done");
      rss.stop("Done");
    }
  }
}
<|MERGE_RESOLUTION|>--- conflicted
+++ resolved
@@ -438,15 +438,6 @@
     ServerName deadServer = ServerName.valueOf("www.deadServer.com", 12006, 1524679704419L);
     PriorityBlockingQueue<Path> queue = new PriorityBlockingQueue<>();
     queue.put(new Path("/www/html/test"));
-<<<<<<< HEAD
-    RecoveredReplicationSource source = mock(RecoveredReplicationSource.class);
-    Server server = mock(Server.class);
-    when(server.getServerName()).thenReturn(serverName);
-    when(source.getServer()).thenReturn(server);
-    when(source.getServerWALsBelongTo()).thenReturn(deadServer);
-    ReplicationQueueStorage storage = mock(ReplicationQueueStorage.class);
-    when(storage.getWALPosition(Mockito.eq(serverName), Mockito.any(), Mockito.any()))
-=======
     RecoveredReplicationSource source = Mockito.mock(RecoveredReplicationSource.class);
     Server server = Mockito.mock(Server.class);
     Mockito.when(server.getServerName()).thenReturn(serverName);
@@ -454,7 +445,6 @@
     Mockito.when(source.getServerWALsBelongTo()).thenReturn(deadServer);
     ReplicationQueueStorage storage = Mockito.mock(ReplicationQueueStorage.class);
     Mockito.when(storage.getWALPosition(Mockito.eq(serverName), Mockito.any(), Mockito.any()))
->>>>>>> 68fe79a6
       .thenReturn(1001L);
     when(storage.getWALPosition(Mockito.eq(deadServer), Mockito.any(), Mockito.any()))
       .thenReturn(-1L);
