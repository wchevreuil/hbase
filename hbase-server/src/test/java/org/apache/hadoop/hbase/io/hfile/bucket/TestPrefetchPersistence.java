/*
 * Licensed to the Apache Software Foundation (ASF) under one
 * or more contributor license agreements.  See the NOTICE file
 * distributed with this work for additional information
 * regarding copyright ownership.  The ASF licenses this file
 * to you under the Apache License, Version 2.0 (the
 * "License"); you may not use this file except in compliance
 * with the License.  You may obtain a copy of the License at
 *
 *     http://www.apache.org/licenses/LICENSE-2.0
 *
 * Unless required by applicable law or agreed to in writing, software
 * distributed under the License is distributed on an "AS IS" BASIS,
 * WITHOUT WARRANTIES OR CONDITIONS OF ANY KIND, either express or implied.
 * See the License for the specific language governing permissions and
 * limitations under the License.
 */
package org.apache.hadoop.hbase.io.hfile.bucket;

import static org.apache.hadoop.hbase.regionserver.HRegionFileSystem.REGION_INFO_FILE;
import static org.junit.Assert.assertEquals;
import static org.junit.Assert.assertFalse;
import static org.junit.Assert.assertNotEquals;
import static org.junit.Assert.assertTrue;

import java.io.File;
import java.io.IOException;
import java.util.Arrays;
import java.util.Random;
import java.util.concurrent.ThreadLocalRandom;
import org.apache.hadoop.conf.Configuration;
import org.apache.hadoop.fs.FileSystem;
import org.apache.hadoop.fs.Path;
import org.apache.hadoop.hbase.HBaseClassTestRule;
import org.apache.hadoop.hbase.HBaseTestingUtil;
import org.apache.hadoop.hbase.KeyValue;
import org.apache.hadoop.hbase.fs.HFileSystem;
import org.apache.hadoop.hbase.io.hfile.BlockCacheKey;
import org.apache.hadoop.hbase.io.hfile.BlockType;
import org.apache.hadoop.hbase.io.hfile.CacheConfig;
import org.apache.hadoop.hbase.io.hfile.HFile;
import org.apache.hadoop.hbase.io.hfile.HFileBlock;
import org.apache.hadoop.hbase.io.hfile.HFileContext;
import org.apache.hadoop.hbase.io.hfile.HFileContextBuilder;
import org.apache.hadoop.hbase.io.hfile.RandomKeyValueUtil;
import org.apache.hadoop.hbase.regionserver.StoreFileWriter;
import org.apache.hadoop.hbase.testclassification.IOTests;
import org.apache.hadoop.hbase.testclassification.LargeTests;
import org.junit.Before;
import org.junit.ClassRule;
import org.junit.Test;
import org.junit.experimental.categories.Category;
import org.junit.rules.TestName;
import org.junit.runner.RunWith;
import org.junit.runners.Parameterized;
import org.slf4j.Logger;
import org.slf4j.LoggerFactory;

@RunWith(Parameterized.class)
@Category({ IOTests.class, LargeTests.class })
public class TestPrefetchPersistence {
  @ClassRule
  public static final HBaseClassTestRule CLASS_RULE =
    HBaseClassTestRule.forClass(TestPrefetchPersistence.class);

  public TestName name = new TestName();

  @Parameterized.Parameters(name = "{index}: blockSize={0}, bucketSizes={1}")
  @SuppressWarnings("checkstyle:Indentation")
  public static Iterable<Object[]> data() {
    return Arrays.asList(new Object[][] { { 16 * 1024,
      new int[] { 2 * 1024 + 1024, 4 * 1024 + 1024, 8 * 1024 + 1024, 16 * 1024 + 1024,
        28 * 1024 + 1024, 32 * 1024 + 1024, 64 * 1024 + 1024, 96 * 1024 + 1024,
        128 * 1024 + 1024 } } });
  }

  @Parameterized.Parameter(0)
  public int constructedBlockSize;

  @Parameterized.Parameter(1)
  public int[] constructedBlockSizes;

  private static final Logger LOG = LoggerFactory.getLogger(TestPrefetchPersistence.class);

  private static final HBaseTestingUtil TEST_UTIL = new HBaseTestingUtil();

  private static final int NUM_VALID_KEY_TYPES = KeyValue.Type.values().length - 2;
  private static final int DATA_BLOCK_SIZE = 2048;
  private static final int NUM_KV = 1000;

  private Configuration conf;
  private CacheConfig cacheConf;
  private FileSystem fs;
  String prefetchPersistencePath;
  Path testDir;

  BucketCache bucketCache;

  final long capacitySize = 32 * 1024 * 1024;
  final int writeThreads = BucketCache.DEFAULT_WRITER_THREADS;
  final int writerQLen = BucketCache.DEFAULT_WRITER_QUEUE_ITEMS;

  @Before
  public void setup() throws IOException {
    conf = TEST_UTIL.getConfiguration();
    conf.setBoolean(CacheConfig.PREFETCH_BLOCKS_ON_OPEN_KEY, true);
    testDir = TEST_UTIL.getDataTestDir();
    TEST_UTIL.getTestFileSystem().mkdirs(testDir);
    fs = HFileSystem.get(conf);
  }

  @Test
  public void testPrefetchPersistence() throws Exception {

    bucketCache = new BucketCache("file:" + testDir + "/bucket.cache", capacitySize,
      constructedBlockSize, constructedBlockSizes, writeThreads, writerQLen,
      testDir + "/bucket.persistence", 60 * 1000, conf);
    cacheConf = new CacheConfig(conf, bucketCache);

    long usedSize = bucketCache.getAllocator().getUsedSize();
    assertEquals(0, usedSize);
    assertTrue(new File(testDir + "/bucket.cache").exists());
    // Load Cache
    Path storeFile = writeStoreFile("Region0", "TestPrefetch0");
    Path storeFile2 = writeStoreFile("Region1", "TestPrefetch1");
    readStoreFile(storeFile, 0);
    readStoreFile(storeFile2, 0);
    usedSize = bucketCache.getAllocator().getUsedSize();
    assertNotEquals(0, usedSize);

    bucketCache.shutdown();
    // Reset the info maintained in PrefetchExecutor
    PrefetchExecutor.reset();
    assertTrue(new File(testDir + "/bucket.persistence").exists());
    bucketCache = new BucketCache("file:" + testDir + "/bucket.cache", capacitySize,
      constructedBlockSize, constructedBlockSizes, writeThreads, writerQLen,
      testDir + "/bucket.persistence", 60 * 1000, conf);
    cacheConf = new CacheConfig(conf, bucketCache);
    assertFalse(new File(testDir + "/bucket.persistence").exists());
    assertFalse(new File(testDir + "/prefetch.persistence").exists());
    assertTrue(usedSize != 0);
    readStoreFile(storeFile, 0);
    readStoreFile(storeFile2, 0);
    // Test Close Store File
    closeStoreFile(storeFile2);
    TEST_UTIL.cleanupTestDir();
  }

  public void closeStoreFile(Path path) throws Exception {
    HFile.Reader reader = HFile.createReader(fs, path, cacheConf, true, conf);
<<<<<<< HEAD
    assertTrue(PrefetchExecutor.isFilePrefetched(path.getName()));
    int initialRegionPrefetchInfoSize = PrefetchExecutor.getRegionPrefetchInfo().size();
    assertTrue(initialRegionPrefetchInfoSize > 0);
    reader.close(true);
    assertFalse(PrefetchExecutor.isFilePrefetched(path.getName()));
    int newRegionPrefetchInfoSize = PrefetchExecutor.getRegionPrefetchInfo().size();
    assertTrue(initialRegionPrefetchInfoSize - newRegionPrefetchInfoSize == 1);
=======
    assertTrue(bucketCache.fullyCachedFiles.containsKey(path.getName()));
    reader.close(true);
    assertFalse(bucketCache.fullyCachedFiles.containsKey(path.getName()));
>>>>>>> 895d8652
  }

  public void readStoreFile(Path storeFilePath, long offset) throws Exception {
    // Open the file
    HFile.Reader reader = HFile.createReader(fs, storeFilePath, cacheConf, true, conf);

    while (!reader.prefetchComplete()) {
      // Sleep for a bit
      Thread.sleep(1000);
    }
    HFileBlock block = reader.readBlock(offset, -1, false, true, false, true, null, null);
    BlockCacheKey blockCacheKey = new BlockCacheKey(reader.getName(), offset);
    BucketEntry be = bucketCache.backingMap.get(blockCacheKey);
    boolean isCached = bucketCache.getBlock(blockCacheKey, true, false, true) != null;

    if (
      block.getBlockType() == BlockType.DATA || block.getBlockType() == BlockType.ROOT_INDEX
        || block.getBlockType() == BlockType.INTERMEDIATE_INDEX
    ) {
      assertTrue(isCached);
    }
  }

  public Path writeStoreFile(String regionName, String fname) throws IOException {
    // Create store files as per the following directory structure
    // <region name>/<column family>/<hFile>
    Path regionDir = new Path(TEST_UTIL.getDataTestDir(), regionName);
    Path storeFileParentDir = new Path(regionDir, fname);
    HFileContext meta = new HFileContextBuilder().withBlockSize(DATA_BLOCK_SIZE).build();
    StoreFileWriter sfw = new StoreFileWriter.Builder(conf, cacheConf, fs)
      .withOutputDir(storeFileParentDir).withFileContext(meta).build();
    Random rand = ThreadLocalRandom.current();
    final int rowLen = 32;
    for (int i = 0; i < NUM_KV; ++i) {
      byte[] k = RandomKeyValueUtil.randomOrderedKey(rand, i);
      byte[] v = RandomKeyValueUtil.randomValue(rand);
      int cfLen = rand.nextInt(k.length - rowLen + 1);
      KeyValue kv = new KeyValue(k, 0, rowLen, k, rowLen, cfLen, k, rowLen + cfLen,
        k.length - rowLen - cfLen, rand.nextLong(), generateKeyType(rand), v, 0, v.length);
      sfw.append(kv);
    }

    sfw.close();

    // Create a dummy .regioninfo file as the PrefetchExecutor needs it to find out the region name
    // to be added to the prefetch file list
    Path regionInfoFilePath = new Path(regionDir, REGION_INFO_FILE);
    File regionInfoFile = new File(regionInfoFilePath.toString());
    LOG.info("Create file: {}", regionInfoFilePath);
    try {
      if (!regionInfoFile.exists() && !regionInfoFile.createNewFile()) {
        assertFalse("Unable to create .regioninfo file", true);
      }
    } catch (IOException e) {
      e.printStackTrace();
    }
    return sfw.getPath();
  }

  public static KeyValue.Type generateKeyType(Random rand) {
    if (rand.nextBoolean()) {
      // Let's make half of KVs puts.
      return KeyValue.Type.Put;
    } else {
      KeyValue.Type keyType = KeyValue.Type.values()[1 + rand.nextInt(NUM_VALID_KEY_TYPES)];
      if (keyType == KeyValue.Type.Minimum || keyType == KeyValue.Type.Maximum) {
        throw new RuntimeException("Generated an invalid key type: " + keyType + ". "
          + "Probably the layout of KeyValue.Type has changed.");
      }
      return keyType;
    }
  }

}<|MERGE_RESOLUTION|>--- conflicted
+++ resolved
@@ -17,7 +17,6 @@
  */
 package org.apache.hadoop.hbase.io.hfile.bucket;
 
-import static org.apache.hadoop.hbase.regionserver.HRegionFileSystem.REGION_INFO_FILE;
 import static org.junit.Assert.assertEquals;
 import static org.junit.Assert.assertFalse;
 import static org.junit.Assert.assertNotEquals;
@@ -121,16 +120,14 @@
     assertEquals(0, usedSize);
     assertTrue(new File(testDir + "/bucket.cache").exists());
     // Load Cache
-    Path storeFile = writeStoreFile("Region0", "TestPrefetch0");
-    Path storeFile2 = writeStoreFile("Region1", "TestPrefetch1");
+    Path storeFile = writeStoreFile("TestPrefetch0");
+    Path storeFile2 = writeStoreFile("TestPrefetch1");
     readStoreFile(storeFile, 0);
     readStoreFile(storeFile2, 0);
     usedSize = bucketCache.getAllocator().getUsedSize();
     assertNotEquals(0, usedSize);
 
     bucketCache.shutdown();
-    // Reset the info maintained in PrefetchExecutor
-    PrefetchExecutor.reset();
     assertTrue(new File(testDir + "/bucket.persistence").exists());
     bucketCache = new BucketCache("file:" + testDir + "/bucket.cache", capacitySize,
       constructedBlockSize, constructedBlockSizes, writeThreads, writerQLen,
@@ -148,19 +145,9 @@
 
   public void closeStoreFile(Path path) throws Exception {
     HFile.Reader reader = HFile.createReader(fs, path, cacheConf, true, conf);
-<<<<<<< HEAD
-    assertTrue(PrefetchExecutor.isFilePrefetched(path.getName()));
-    int initialRegionPrefetchInfoSize = PrefetchExecutor.getRegionPrefetchInfo().size();
-    assertTrue(initialRegionPrefetchInfoSize > 0);
-    reader.close(true);
-    assertFalse(PrefetchExecutor.isFilePrefetched(path.getName()));
-    int newRegionPrefetchInfoSize = PrefetchExecutor.getRegionPrefetchInfo().size();
-    assertTrue(initialRegionPrefetchInfoSize - newRegionPrefetchInfoSize == 1);
-=======
     assertTrue(bucketCache.fullyCachedFiles.containsKey(path.getName()));
     reader.close(true);
     assertFalse(bucketCache.fullyCachedFiles.containsKey(path.getName()));
->>>>>>> 895d8652
   }
 
   public void readStoreFile(Path storeFilePath, long offset) throws Exception {
@@ -184,11 +171,8 @@
     }
   }
 
-  public Path writeStoreFile(String regionName, String fname) throws IOException {
-    // Create store files as per the following directory structure
-    // <region name>/<column family>/<hFile>
-    Path regionDir = new Path(TEST_UTIL.getDataTestDir(), regionName);
-    Path storeFileParentDir = new Path(regionDir, fname);
+  public Path writeStoreFile(String fname) throws IOException {
+    Path storeFileParentDir = new Path(TEST_UTIL.getDataTestDir(), fname);
     HFileContext meta = new HFileContextBuilder().withBlockSize(DATA_BLOCK_SIZE).build();
     StoreFileWriter sfw = new StoreFileWriter.Builder(conf, cacheConf, fs)
       .withOutputDir(storeFileParentDir).withFileContext(meta).build();
@@ -204,19 +188,6 @@
     }
 
     sfw.close();
-
-    // Create a dummy .regioninfo file as the PrefetchExecutor needs it to find out the region name
-    // to be added to the prefetch file list
-    Path regionInfoFilePath = new Path(regionDir, REGION_INFO_FILE);
-    File regionInfoFile = new File(regionInfoFilePath.toString());
-    LOG.info("Create file: {}", regionInfoFilePath);
-    try {
-      if (!regionInfoFile.exists() && !regionInfoFile.createNewFile()) {
-        assertFalse("Unable to create .regioninfo file", true);
-      }
-    } catch (IOException e) {
-      e.printStackTrace();
-    }
     return sfw.getPath();
   }
 
