--- conflicted
+++ resolved
@@ -110,13 +110,10 @@
     return coprocessorHost;
   }
 
-<<<<<<< HEAD
-=======
   public TableName getTableName() {
     return getRegionInfo().getTable();
   }
 
->>>>>>> 488c21e4
   public RegionInfo getRegionInfo() {
     return regionFileSystem.getRegionInfo();
   }
