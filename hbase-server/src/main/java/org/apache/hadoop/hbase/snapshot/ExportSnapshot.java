/**
 * Licensed to the Apache Software Foundation (ASF) under one
 * or more contributor license agreements.  See the NOTICE file
 * distributed with this work for additional information
 * regarding copyright ownership.  The ASF licenses this file
 * to you under the Apache License, Version 2.0 (the
 * "License"); you may not use this file except in compliance
 * with the License.  You may obtain a copy of the License at
 *
 *     http://www.apache.org/licenses/LICENSE-2.0
 *
 * Unless required by applicable law or agreed to in writing, software
 * distributed under the License is distributed on an "AS IS" BASIS,
 * WITHOUT WARRANTIES OR CONDITIONS OF ANY KIND, either express or implied.
 * See the License for the specific language governing permissions and
 * limitations under the License.
 */

package org.apache.hadoop.hbase.snapshot;

import java.io.BufferedInputStream;
import java.io.FileNotFoundException;
import java.io.DataInput;
import java.io.DataOutput;
import java.io.IOException;
import java.io.InputStream;
import java.util.ArrayList;
import java.util.Collections;
import java.util.Comparator;
import java.util.LinkedList;
import java.util.List;
import java.util.Random;

import org.apache.commons.logging.Log;
import org.apache.commons.logging.LogFactory;
import org.apache.hadoop.hbase.classification.InterfaceAudience;
import org.apache.hadoop.hbase.classification.InterfaceStability;
import org.apache.hadoop.conf.Configuration;
import org.apache.hadoop.conf.Configured;
import org.apache.hadoop.fs.FSDataInputStream;
import org.apache.hadoop.fs.FSDataOutputStream;
import org.apache.hadoop.fs.FileChecksum;
import org.apache.hadoop.fs.FileStatus;
import org.apache.hadoop.fs.FileSystem;
import org.apache.hadoop.fs.FileUtil;
import org.apache.hadoop.fs.Path;
import org.apache.hadoop.fs.permission.FsPermission;
import org.apache.hadoop.hbase.TableName;
import org.apache.hadoop.hbase.HBaseConfiguration;
import org.apache.hadoop.hbase.HConstants;
import org.apache.hadoop.hbase.HRegionInfo;
import org.apache.hadoop.hbase.io.FileLink;
import org.apache.hadoop.hbase.io.HFileLink;
<<<<<<< HEAD
import org.apache.hadoop.hbase.io.HLogLink;
import org.apache.hadoop.hbase.io.hfile.HFile;
import org.apache.hadoop.hbase.mapreduce.JobUtil;
=======
import org.apache.hadoop.hbase.io.WALLink;
>>>>>>> 3dd220f8
import org.apache.hadoop.hbase.mapreduce.TableMapReduceUtil;
import org.apache.hadoop.hbase.mob.MobUtils;
import org.apache.hadoop.hbase.protobuf.generated.HBaseProtos.SnapshotDescription;
import org.apache.hadoop.hbase.protobuf.generated.SnapshotProtos.SnapshotFileInfo;
import org.apache.hadoop.hbase.protobuf.generated.SnapshotProtos.SnapshotRegionManifest;
import org.apache.hadoop.hbase.util.FSUtils;
import org.apache.hadoop.hbase.util.HFileArchiveUtil;
import org.apache.hadoop.hbase.util.Pair;
import org.apache.hadoop.io.BytesWritable;
import org.apache.hadoop.io.IOUtils;
import org.apache.hadoop.io.NullWritable;
import org.apache.hadoop.io.Writable;
import org.apache.hadoop.mapreduce.Job;
import org.apache.hadoop.mapreduce.JobContext;
import org.apache.hadoop.mapreduce.Mapper;
import org.apache.hadoop.mapreduce.InputFormat;
import org.apache.hadoop.mapreduce.InputSplit;
import org.apache.hadoop.mapreduce.RecordReader;
import org.apache.hadoop.mapreduce.TaskAttemptContext;
import org.apache.hadoop.mapreduce.lib.output.NullOutputFormat;
import org.apache.hadoop.mapreduce.security.TokenCache;
import org.apache.hadoop.hbase.io.hadoopbackport.ThrottledInputStream;
import org.apache.hadoop.util.StringUtils;
import org.apache.hadoop.util.Tool;
import org.apache.hadoop.util.ToolRunner;

/**
 * Export the specified snapshot to a given FileSystem.
 *
 * The .snapshot/name folder is copied to the destination cluster
 * and then all the hfiles/wals are copied using a Map-Reduce Job in the .archive/ location.
 * When everything is done, the second cluster can restore the snapshot.
 */
@InterfaceAudience.Public
@InterfaceStability.Evolving
public class ExportSnapshot extends Configured implements Tool {
  private static final Log LOG = LogFactory.getLog(ExportSnapshot.class);

  private static final String MR_NUM_MAPS = "mapreduce.job.maps";
  private static final String CONF_NUM_SPLITS = "snapshot.export.format.splits";
  private static final String CONF_SNAPSHOT_NAME = "snapshot.export.format.snapshot.name";
  private static final String CONF_SNAPSHOT_DIR = "snapshot.export.format.snapshot.dir";
  private static final String CONF_FILES_USER = "snapshot.export.files.attributes.user";
  private static final String CONF_FILES_GROUP = "snapshot.export.files.attributes.group";
  private static final String CONF_FILES_MODE = "snapshot.export.files.attributes.mode";
  private static final String CONF_CHECKSUM_VERIFY = "snapshot.export.checksum.verify";
  private static final String CONF_OUTPUT_ROOT = "snapshot.export.output.root";
  private static final String CONF_INPUT_ROOT = "snapshot.export.input.root";
  private static final String CONF_BUFFER_SIZE = "snapshot.export.buffer.size";
  private static final String CONF_MAP_GROUP = "snapshot.export.default.map.group";
  private static final String CONF_BANDWIDTH_MB = "snapshot.export.map.bandwidth.mb";
  protected static final String CONF_SKIP_TMP = "snapshot.export.skip.tmp";

  static final String CONF_TEST_FAILURE = "test.snapshot.export.failure";
  static final String CONF_TEST_RETRY = "test.snapshot.export.failure.retry";

  private static final String INPUT_FOLDER_PREFIX = "export-files.";

  // Export Map-Reduce Counters, to keep track of the progress
  public enum Counter {
    MISSING_FILES, FILES_COPIED, FILES_SKIPPED, COPY_FAILED,
    BYTES_EXPECTED, BYTES_SKIPPED, BYTES_COPIED
  }

  private static class ExportMapper extends Mapper<BytesWritable, NullWritable,
                                                   NullWritable, NullWritable> {
    final static int REPORT_SIZE = 1 * 1024 * 1024;
    final static int BUFFER_SIZE = 64 * 1024;

    private boolean testFailures;
    private Random random;

    private boolean verifyChecksum;
    private String filesGroup;
    private String filesUser;
    private short filesMode;
    private int bufferSize;

    private FileSystem outputFs;
    private Path outputArchive;
    private Path outputRoot;

    private FileSystem inputFs;
    private Path inputArchive;
    private Path inputRoot;

    @Override
    public void setup(Context context) throws IOException {
      Configuration conf = context.getConfiguration();
      verifyChecksum = conf.getBoolean(CONF_CHECKSUM_VERIFY, true);

      filesGroup = conf.get(CONF_FILES_GROUP);
      filesUser = conf.get(CONF_FILES_USER);
      filesMode = (short)conf.getInt(CONF_FILES_MODE, 0);
      outputRoot = new Path(conf.get(CONF_OUTPUT_ROOT));
      inputRoot = new Path(conf.get(CONF_INPUT_ROOT));

      inputArchive = new Path(inputRoot, HConstants.HFILE_ARCHIVE_DIRECTORY);
      outputArchive = new Path(outputRoot, HConstants.HFILE_ARCHIVE_DIRECTORY);

      testFailures = conf.getBoolean(CONF_TEST_FAILURE, false);

      try {
        conf.setBoolean("fs." + inputRoot.toUri().getScheme() + ".impl.disable.cache", true);
        inputFs = FileSystem.get(inputRoot.toUri(), conf);
      } catch (IOException e) {
        throw new IOException("Could not get the input FileSystem with root=" + inputRoot, e);
      }

      try {
        conf.setBoolean("fs." + outputRoot.toUri().getScheme() + ".impl.disable.cache", true);
        outputFs = FileSystem.get(outputRoot.toUri(), conf);
      } catch (IOException e) {
        throw new IOException("Could not get the output FileSystem with root="+ outputRoot, e);
      }

      // Use the default block size of the outputFs if bigger
      int defaultBlockSize = Math.max((int) outputFs.getDefaultBlockSize(outputRoot), BUFFER_SIZE);
      bufferSize = conf.getInt(CONF_BUFFER_SIZE, defaultBlockSize);
      LOG.info("Using bufferSize=" + StringUtils.humanReadableInt(bufferSize));

      for (Counter c : Counter.values()) {
        context.getCounter(c).increment(0);
      }
    }

    @Override
    protected void cleanup(Context context) {
      IOUtils.closeStream(inputFs);
      IOUtils.closeStream(outputFs);
    }

    @Override
    public void map(BytesWritable key, NullWritable value, Context context)
        throws InterruptedException, IOException {
      SnapshotFileInfo inputInfo = SnapshotFileInfo.parseFrom(key.copyBytes());
      Path outputPath = getOutputPath(inputInfo);

      copyFile(context, inputInfo, outputPath);
    }

    /**
     * Returns the location where the inputPath will be copied.
     */
    private Path getOutputPath(final SnapshotFileInfo inputInfo) throws IOException {
      Path path = null;
      switch (inputInfo.getType()) {
        case HFILE:
          Path inputPath = new Path(inputInfo.getHfile());
          String family = inputPath.getParent().getName();
          TableName table =HFileLink.getReferencedTableName(inputPath.getName());
          String region = HFileLink.getReferencedRegionName(inputPath.getName());
          String hfile = HFileLink.getReferencedHFileName(inputPath.getName());
          path = new Path(FSUtils.getTableDir(new Path("./"), table),
              new Path(region, new Path(family, hfile)));
          break;
        case WAL:
          Path oldLogsDir = new Path(outputRoot, HConstants.HREGION_OLDLOGDIR_NAME);
          path = new Path(oldLogsDir, inputInfo.getWalName());
          break;
        default:
          throw new IOException("Invalid File Type: " + inputInfo.getType().toString());
      }
      return new Path(outputArchive, path);
    }

    /*
     * Used by TestExportSnapshot to simulate a failure
     */
    private void injectTestFailure(final Context context, final SnapshotFileInfo inputInfo)
        throws IOException {
      if (testFailures) {
        if (context.getConfiguration().getBoolean(CONF_TEST_RETRY, false)) {
          if (random == null) {
            random = new Random();
          }

          // FLAKY-TEST-WARN: lower is better, we can get some runs without the
          // retry, but at least we reduce the number of test failures due to
          // this test exception from the same map task.
          if (random.nextFloat() < 0.03) {
            throw new IOException("TEST RETRY FAILURE: Unable to copy input=" + inputInfo
                                  + " time=" + System.currentTimeMillis());
          }
        } else {
          context.getCounter(Counter.COPY_FAILED).increment(1);
          throw new IOException("TEST FAILURE: Unable to copy input=" + inputInfo);
        }
      }
    }

    private void copyFile(final Context context, final SnapshotFileInfo inputInfo,
        final Path outputPath) throws IOException {
      injectTestFailure(context, inputInfo);

      // Get the file information
      FileStatus inputStat = getSourceFileStatus(context, inputInfo);

      // Verify if the output file exists and is the same that we want to copy
      if (outputFs.exists(outputPath)) {
        FileStatus outputStat = outputFs.getFileStatus(outputPath);
        if (outputStat != null && sameFile(inputStat, outputStat)) {
          LOG.info("Skip copy " + inputStat.getPath() + " to " + outputPath + ", same file.");
          context.getCounter(Counter.FILES_SKIPPED).increment(1);
          context.getCounter(Counter.BYTES_SKIPPED).increment(inputStat.getLen());
          return;
        }
      }

      InputStream in = openSourceFile(context, inputInfo);
      int bandwidthMB = context.getConfiguration().getInt(CONF_BANDWIDTH_MB, 100);
      if (Integer.MAX_VALUE != bandwidthMB) {
        in = new ThrottledInputStream(new BufferedInputStream(in), bandwidthMB * 1024 * 1024);
      }

      try {
        context.getCounter(Counter.BYTES_EXPECTED).increment(inputStat.getLen());

        // Ensure that the output folder is there and copy the file
        outputFs.mkdirs(outputPath.getParent());
        FSDataOutputStream out = outputFs.create(outputPath, true);
        try {
          copyData(context, inputStat.getPath(), in, outputPath, out, inputStat.getLen());
        } finally {
          out.close();
        }

        // Try to Preserve attributes
        if (!preserveAttributes(outputPath, inputStat)) {
          LOG.warn("You may have to run manually chown on: " + outputPath);
        }
      } finally {
        in.close();
      }
    }

    /**
     * Try to Preserve the files attribute selected by the user copying them from the source file
     * This is only required when you are exporting as a different user than "hbase" or on a system
     * that doesn't have the "hbase" user.
     *
     * This is not considered a blocking failure since the user can force a chmod with the user
     * that knows is available on the system.
     */
    private boolean preserveAttributes(final Path path, final FileStatus refStat) {
      FileStatus stat;
      try {
        stat = outputFs.getFileStatus(path);
      } catch (IOException e) {
        LOG.warn("Unable to get the status for file=" + path);
        return false;
      }

      try {
        if (filesMode > 0 && stat.getPermission().toShort() != filesMode) {
          outputFs.setPermission(path, new FsPermission(filesMode));
        } else if (refStat != null && !stat.getPermission().equals(refStat.getPermission())) {
          outputFs.setPermission(path, refStat.getPermission());
        }
      } catch (IOException e) {
        LOG.warn("Unable to set the permission for file="+ stat.getPath() +": "+ e.getMessage());
        return false;
      }

      boolean hasRefStat = (refStat != null);
      String user = stringIsNotEmpty(filesUser) || !hasRefStat ? filesUser : refStat.getOwner();
      String group = stringIsNotEmpty(filesGroup) || !hasRefStat ? filesGroup : refStat.getGroup();
      if (stringIsNotEmpty(user) || stringIsNotEmpty(group)) {
        try {
          if (!(user.equals(stat.getOwner()) && group.equals(stat.getGroup()))) {
            outputFs.setOwner(path, user, group);
          }
        } catch (IOException e) {
          LOG.warn("Unable to set the owner/group for file="+ stat.getPath() +": "+ e.getMessage());
          LOG.warn("The user/group may not exist on the destination cluster: user=" +
                   user + " group=" + group);
          return false;
        }
      }

      return true;
    }

    private boolean stringIsNotEmpty(final String str) {
      return str != null && str.length() > 0;
    }

    private void copyData(final Context context,
        final Path inputPath, final InputStream in,
        final Path outputPath, final FSDataOutputStream out,
        final long inputFileSize)
        throws IOException {
      final String statusMessage = "copied %s/" + StringUtils.humanReadableInt(inputFileSize) +
                                   " (%.1f%%)";

      try {
        byte[] buffer = new byte[bufferSize];
        long totalBytesWritten = 0;
        int reportBytes = 0;
        int bytesRead;

        long stime = System.currentTimeMillis();
        while ((bytesRead = in.read(buffer)) > 0) {
          out.write(buffer, 0, bytesRead);
          totalBytesWritten += bytesRead;
          reportBytes += bytesRead;

          if (reportBytes >= REPORT_SIZE) {
            context.getCounter(Counter.BYTES_COPIED).increment(reportBytes);
            context.setStatus(String.format(statusMessage,
                              StringUtils.humanReadableInt(totalBytesWritten),
                              (totalBytesWritten/(float)inputFileSize) * 100.0f) +
                              " from " + inputPath + " to " + outputPath);
            reportBytes = 0;
          }
        }
        long etime = System.currentTimeMillis();

        context.getCounter(Counter.BYTES_COPIED).increment(reportBytes);
        context.setStatus(String.format(statusMessage,
                          StringUtils.humanReadableInt(totalBytesWritten),
                          (totalBytesWritten/(float)inputFileSize) * 100.0f) +
                          " from " + inputPath + " to " + outputPath);

        // Verify that the written size match
        if (totalBytesWritten != inputFileSize) {
          String msg = "number of bytes copied not matching copied=" + totalBytesWritten +
                       " expected=" + inputFileSize + " for file=" + inputPath;
          throw new IOException(msg);
        }

        LOG.info("copy completed for input=" + inputPath + " output=" + outputPath);
        LOG.info("size=" + totalBytesWritten +
            " (" + StringUtils.humanReadableInt(totalBytesWritten) + ")" +
            " time=" + StringUtils.formatTimeDiff(etime, stime) +
            String.format(" %.3fM/sec", (totalBytesWritten / ((etime - stime)/1000.0))/1048576.0));
        context.getCounter(Counter.FILES_COPIED).increment(1);
      } catch (IOException e) {
        LOG.error("Error copying " + inputPath + " to " + outputPath, e);
        context.getCounter(Counter.COPY_FAILED).increment(1);
        throw e;
      }
    }

    /**
     * Try to open the "source" file.
     * Throws an IOException if the communication with the inputFs fail or
     * if the file is not found.
     */
    private FSDataInputStream openSourceFile(Context context, final SnapshotFileInfo fileInfo)
            throws IOException {
      try {
        Configuration conf = context.getConfiguration();
        FileLink link = null;
        switch (fileInfo.getType()) {
          case HFILE:
            Path inputPath = new Path(fileInfo.getHfile());
<<<<<<< HEAD
            link = getFileLink(inputPath, conf);
=======
            link = HFileLink.buildFromHFileLinkPattern(conf, inputPath);
>>>>>>> 3dd220f8
            break;
          case WAL:
            String serverName = fileInfo.getWalServer();
            String logName = fileInfo.getWalName();
            link = new WALLink(inputRoot, serverName, logName);
            break;
          default:
            throw new IOException("Invalid File Type: " + fileInfo.getType().toString());
        }
        return link.open(inputFs);
      } catch (IOException e) {
        context.getCounter(Counter.MISSING_FILES).increment(1);
        LOG.error("Unable to open source file=" + fileInfo.toString(), e);
        throw e;
      }
    }

    private FileStatus getSourceFileStatus(Context context, final SnapshotFileInfo fileInfo)
        throws IOException {
      try {
        Configuration conf = context.getConfiguration();
        FileLink link = null;
        switch (fileInfo.getType()) {
          case HFILE:
            Path inputPath = new Path(fileInfo.getHfile());
<<<<<<< HEAD
            link = getFileLink(inputPath, conf);
=======
            link = HFileLink.buildFromHFileLinkPattern(conf, inputPath);
>>>>>>> 3dd220f8
            break;
          case WAL:
            link = new WALLink(inputRoot, fileInfo.getWalServer(), fileInfo.getWalName());
            break;
          default:
            throw new IOException("Invalid File Type: " + fileInfo.getType().toString());
        }
        return link.getFileStatus(inputFs);
      } catch (FileNotFoundException e) {
        context.getCounter(Counter.MISSING_FILES).increment(1);
        LOG.error("Unable to get the status for source file=" + fileInfo.toString(), e);
        throw e;
      } catch (IOException e) {
        LOG.error("Unable to get the status for source file=" + fileInfo.toString(), e);
        throw e;
      }
    }

    private FileLink getFileLink(Path path, Configuration conf) throws IOException{
      String regionName = HFileLink.getReferencedRegionName(path.getName());
      TableName tableName = HFileLink.getReferencedTableName(path.getName());
      if(MobUtils.getMobRegionInfo(tableName).getEncodedName().equals(regionName)) {
        return new HFileLink(MobUtils.getQualifiedMobRootDir(conf),
                HFileArchiveUtil.getArchivePath(conf), path);
      }
      return new HFileLink(inputRoot, inputArchive, path);
    }

    private FileChecksum getFileChecksum(final FileSystem fs, final Path path) {
      try {
        return fs.getFileChecksum(path);
      } catch (IOException e) {
        LOG.warn("Unable to get checksum for file=" + path, e);
        return null;
      }
    }

    /**
     * Check if the two files are equal by looking at the file length,
     * and at the checksum (if user has specified the verifyChecksum flag).
     */
    private boolean sameFile(final FileStatus inputStat, final FileStatus outputStat) {
      // Not matching length
      if (inputStat.getLen() != outputStat.getLen()) return false;

      // Mark files as equals, since user asked for no checksum verification
      if (!verifyChecksum) return true;

      // If checksums are not available, files are not the same.
      FileChecksum inChecksum = getFileChecksum(inputFs, inputStat.getPath());
      if (inChecksum == null) return false;

      FileChecksum outChecksum = getFileChecksum(outputFs, outputStat.getPath());
      if (outChecksum == null) return false;

      return inChecksum.equals(outChecksum);
    }
  }

  // ==========================================================================
  //  Input Format
  // ==========================================================================

  /**
   * Extract the list of files (HFiles/WALs) to copy using Map-Reduce.
   * @return list of files referenced by the snapshot (pair of path and size)
   */
  private static List<Pair<SnapshotFileInfo, Long>> getSnapshotFiles(final Configuration conf,
      final FileSystem fs, final Path snapshotDir) throws IOException {
    SnapshotDescription snapshotDesc = SnapshotDescriptionUtils.readSnapshotInfo(fs, snapshotDir);

    final List<Pair<SnapshotFileInfo, Long>> files = new ArrayList<Pair<SnapshotFileInfo, Long>>();
    final TableName table = TableName.valueOf(snapshotDesc.getTable());

    // Get snapshot files
    LOG.info("Loading Snapshot '" + snapshotDesc.getName() + "' hfile list");
    SnapshotReferenceUtil.visitReferencedFiles(conf, fs, snapshotDir, snapshotDesc,
      new SnapshotReferenceUtil.SnapshotVisitor() {
        @Override
        public void storeFile(final HRegionInfo regionInfo, final String family,
            final SnapshotRegionManifest.StoreFile storeFile) throws IOException {
          if (storeFile.hasReference()) {
            // copied as part of the manifest
          } else {
            String region = regionInfo.getEncodedName();
            String hfile = storeFile.getName();
            Path path = HFileLink.createPath(table, region, family, hfile);

            SnapshotFileInfo fileInfo = SnapshotFileInfo.newBuilder()
              .setType(SnapshotFileInfo.Type.HFILE)
              .setHfile(path.toString())
              .build();

            long size;
            if (storeFile.hasFileSize()) {
              size = storeFile.getFileSize();
            } else {
              size = HFileLink.buildFromHFileLinkPattern(conf, path).getFileStatus(fs).getLen();
            }
            files.add(new Pair<SnapshotFileInfo, Long>(fileInfo, size));
          }
        }

        @Override
        public void logFile (final String server, final String logfile)
            throws IOException {
          SnapshotFileInfo fileInfo = SnapshotFileInfo.newBuilder()
            .setType(SnapshotFileInfo.Type.WAL)
            .setWalServer(server)
            .setWalName(logfile)
            .build();

          long size = new WALLink(conf, server, logfile).getFileStatus(fs).getLen();
          files.add(new Pair<SnapshotFileInfo, Long>(fileInfo, size));
        }
    });

    return files;
  }

  /**
   * Given a list of file paths and sizes, create around ngroups in as balanced a way as possible.
   * The groups created will have similar amounts of bytes.
   * <p>
   * The algorithm used is pretty straightforward; the file list is sorted by size,
   * and then each group fetch the bigger file available, iterating through groups
   * alternating the direction.
   */
  static List<List<Pair<SnapshotFileInfo, Long>>> getBalancedSplits(
      final List<Pair<SnapshotFileInfo, Long>> files, final int ngroups) {
    // Sort files by size, from small to big
    Collections.sort(files, new Comparator<Pair<SnapshotFileInfo, Long>>() {
      public int compare(Pair<SnapshotFileInfo, Long> a, Pair<SnapshotFileInfo, Long> b) {
        long r = a.getSecond() - b.getSecond();
        return (r < 0) ? -1 : ((r > 0) ? 1 : 0);
      }
    });

    // create balanced groups
    List<List<Pair<SnapshotFileInfo, Long>>> fileGroups =
      new LinkedList<List<Pair<SnapshotFileInfo, Long>>>();
    long[] sizeGroups = new long[ngroups];
    int hi = files.size() - 1;
    int lo = 0;

    List<Pair<SnapshotFileInfo, Long>> group;
    int dir = 1;
    int g = 0;

    while (hi >= lo) {
      if (g == fileGroups.size()) {
        group = new LinkedList<Pair<SnapshotFileInfo, Long>>();
        fileGroups.add(group);
      } else {
        group = fileGroups.get(g);
      }

      Pair<SnapshotFileInfo, Long> fileInfo = files.get(hi--);

      // add the hi one
      sizeGroups[g] += fileInfo.getSecond();
      group.add(fileInfo);

      // change direction when at the end or the beginning
      g += dir;
      if (g == ngroups) {
        dir = -1;
        g = ngroups - 1;
      } else if (g < 0) {
        dir = 1;
        g = 0;
      }
    }

    if (LOG.isDebugEnabled()) {
      for (int i = 0; i < sizeGroups.length; ++i) {
        LOG.debug("export split=" + i + " size=" + StringUtils.humanReadableInt(sizeGroups[i]));
      }
    }

    return fileGroups;
  }

  private static class ExportSnapshotInputFormat extends InputFormat<BytesWritable, NullWritable> {
    @Override
    public RecordReader<BytesWritable, NullWritable> createRecordReader(InputSplit split,
        TaskAttemptContext tac) throws IOException, InterruptedException {
      return new ExportSnapshotRecordReader(((ExportSnapshotInputSplit)split).getSplitKeys());
    }

    @Override
    public List<InputSplit> getSplits(JobContext context) throws IOException, InterruptedException {
      Configuration conf = context.getConfiguration();
      String snapshotName = conf.get(CONF_SNAPSHOT_NAME);
      Path snapshotDir = new Path(conf.get(CONF_SNAPSHOT_DIR));
      FileSystem fs = FileSystem.get(snapshotDir.toUri(), conf);

      List<Pair<SnapshotFileInfo, Long>> snapshotFiles = getSnapshotFiles(conf, fs, snapshotDir);
      int mappers = conf.getInt(CONF_NUM_SPLITS, 0);
      if (mappers == 0 && snapshotFiles.size() > 0) {
        mappers = 1 + (snapshotFiles.size() / conf.getInt(CONF_MAP_GROUP, 10));
        mappers = Math.min(mappers, snapshotFiles.size());
        conf.setInt(CONF_NUM_SPLITS, mappers);
        conf.setInt(MR_NUM_MAPS, mappers);
      }

      List<List<Pair<SnapshotFileInfo, Long>>> groups = getBalancedSplits(snapshotFiles, mappers);
      List<InputSplit> splits = new ArrayList(groups.size());
      for (List<Pair<SnapshotFileInfo, Long>> files: groups) {
        splits.add(new ExportSnapshotInputSplit(files));
      }
      return splits;
    }

    private static class ExportSnapshotInputSplit extends InputSplit implements Writable {
      private List<Pair<BytesWritable, Long>> files;
      private long length;

      public ExportSnapshotInputSplit() {
        this.files = null;
      }

      public ExportSnapshotInputSplit(final List<Pair<SnapshotFileInfo, Long>> snapshotFiles) {
        this.files = new ArrayList(snapshotFiles.size());
        for (Pair<SnapshotFileInfo, Long> fileInfo: snapshotFiles) {
          this.files.add(new Pair<BytesWritable, Long>(
            new BytesWritable(fileInfo.getFirst().toByteArray()), fileInfo.getSecond()));
          this.length += fileInfo.getSecond();
        }
      }

      private List<Pair<BytesWritable, Long>> getSplitKeys() {
        return files;
      }

      @Override
      public long getLength() throws IOException, InterruptedException {
        return length;
      }

      @Override
      public String[] getLocations() throws IOException, InterruptedException {
        return new String[] {};
      }

      @Override
      public void readFields(DataInput in) throws IOException {
        int count = in.readInt();
        files = new ArrayList<Pair<BytesWritable, Long>>(count);
        length = 0;
        for (int i = 0; i < count; ++i) {
          BytesWritable fileInfo = new BytesWritable();
          fileInfo.readFields(in);
          long size = in.readLong();
          files.add(new Pair<BytesWritable, Long>(fileInfo, size));
          length += size;
        }
      }

      @Override
      public void write(DataOutput out) throws IOException {
        out.writeInt(files.size());
        for (final Pair<BytesWritable, Long> fileInfo: files) {
          fileInfo.getFirst().write(out);
          out.writeLong(fileInfo.getSecond());
        }
      }
    }

    private static class ExportSnapshotRecordReader
        extends RecordReader<BytesWritable, NullWritable> {
      private final List<Pair<BytesWritable, Long>> files;
      private long totalSize = 0;
      private long procSize = 0;
      private int index = -1;

      ExportSnapshotRecordReader(final List<Pair<BytesWritable, Long>> files) {
        this.files = files;
        for (Pair<BytesWritable, Long> fileInfo: files) {
          totalSize += fileInfo.getSecond();
        }
      }

      @Override
      public void close() { }

      @Override
      public BytesWritable getCurrentKey() { return files.get(index).getFirst(); }

      @Override
      public NullWritable getCurrentValue() { return NullWritable.get(); }

      @Override
      public float getProgress() { return (float)procSize / totalSize; }

      @Override
      public void initialize(InputSplit split, TaskAttemptContext tac) { }

      @Override
      public boolean nextKeyValue() {
        if (index >= 0) {
          procSize += files.get(index).getSecond();
        }
        return(++index < files.size());
      }
    }
  }

  // ==========================================================================
  //  Tool
  // ==========================================================================

  /**
   * Run Map-Reduce Job to perform the files copy.
   */
  private void runCopyJob(final Path inputRoot, final Path outputRoot,
      final String snapshotName, final Path snapshotDir, final boolean verifyChecksum,
      final String filesUser, final String filesGroup, final int filesMode,
      final int mappers, final int bandwidthMB)
          throws IOException, InterruptedException, ClassNotFoundException {
    Configuration conf = getConf();
    if (filesGroup != null) conf.set(CONF_FILES_GROUP, filesGroup);
    if (filesUser != null) conf.set(CONF_FILES_USER, filesUser);
    if (mappers > 0) {
      conf.setInt(CONF_NUM_SPLITS, mappers);
      conf.setInt(MR_NUM_MAPS, mappers);
    }
    conf.setInt(CONF_FILES_MODE, filesMode);
    conf.setBoolean(CONF_CHECKSUM_VERIFY, verifyChecksum);
    conf.set(CONF_OUTPUT_ROOT, outputRoot.toString());
    conf.set(CONF_INPUT_ROOT, inputRoot.toString());
    conf.setInt(CONF_BANDWIDTH_MB, bandwidthMB);
    conf.set(CONF_SNAPSHOT_NAME, snapshotName);
    conf.set(CONF_SNAPSHOT_DIR, snapshotDir.toString());

    Job job = new Job(conf);
    job.setJobName("ExportSnapshot-" + snapshotName);
    job.setJarByClass(ExportSnapshot.class);
    TableMapReduceUtil.addDependencyJars(job);
    job.setMapperClass(ExportMapper.class);
    job.setInputFormatClass(ExportSnapshotInputFormat.class);
    job.setOutputFormatClass(NullOutputFormat.class);
    job.setMapSpeculativeExecution(false);
    job.setNumReduceTasks(0);

    // Acquire the delegation Tokens
    TokenCache.obtainTokensForNamenodes(job.getCredentials(),
      new Path[] { inputRoot, outputRoot }, conf);

    // Run the MR Job
    if (!job.waitForCompletion(true)) {
      // TODO: Replace the fixed string with job.getStatus().getFailureInfo()
      // when it will be available on all the supported versions.
      throw new ExportSnapshotException("Copy Files Map-Reduce Job failed");
    }
  }

  private void verifySnapshot(final Configuration baseConf,
      final FileSystem fs, final Path rootDir, final Path snapshotDir) throws IOException {
    // Update the conf with the current root dir, since may be a different cluster
    Configuration conf = new Configuration(baseConf);
    FSUtils.setRootDir(conf, rootDir);
    FSUtils.setFsDefault(conf, FSUtils.getRootDir(conf));
    SnapshotDescription snapshotDesc = SnapshotDescriptionUtils.readSnapshotInfo(fs, snapshotDir);
    SnapshotReferenceUtil.verifySnapshot(conf, fs, snapshotDir, snapshotDesc);
  }

  /**
   * Execute the export snapshot by copying the snapshot metadata, hfiles and wals.
   * @return 0 on success, and != 0 upon failure.
   */
  @Override
  public int run(String[] args) throws IOException {
    boolean verifyTarget = true;
    boolean verifyChecksum = true;
    String snapshotName = null;
    String targetName = null;
    boolean overwrite = false;
    String filesGroup = null;
    String filesUser = null;
    Path outputRoot = null;
    int bandwidthMB = Integer.MAX_VALUE;
    int filesMode = 0;
    int mappers = 0;

    Configuration conf = getConf();
    Path inputRoot = FSUtils.getRootDir(conf);

    // Process command line args
    for (int i = 0; i < args.length; i++) {
      String cmd = args[i];
      if (cmd.equals("-snapshot")) {
        snapshotName = args[++i];
      } else if (cmd.equals("-target")) {
        targetName = args[++i];
      } else if (cmd.equals("-copy-to")) {
        outputRoot = new Path(args[++i]);
      } else if (cmd.equals("-copy-from")) {
        inputRoot = new Path(args[++i]);
        FSUtils.setRootDir(conf, inputRoot);
      } else if (cmd.equals("-no-checksum-verify")) {
        verifyChecksum = false;
      } else if (cmd.equals("-no-target-verify")) {
        verifyTarget = false;
      } else if (cmd.equals("-mappers")) {
        mappers = Integer.parseInt(args[++i]);
      } else if (cmd.equals("-chuser")) {
        filesUser = args[++i];
      } else if (cmd.equals("-chgroup")) {
        filesGroup = args[++i];
      } else if (cmd.equals("-bandwidth")) {
        bandwidthMB = Integer.parseInt(args[++i]);
      } else if (cmd.equals("-chmod")) {
        filesMode = Integer.parseInt(args[++i], 8);
      } else if (cmd.equals("-overwrite")) {
        overwrite = true;
      } else if (cmd.equals("-h") || cmd.equals("--help")) {
        printUsageAndExit();
      } else {
        System.err.println("UNEXPECTED: " + cmd);
        printUsageAndExit();
      }
    }

    // Check user options
    if (snapshotName == null) {
      System.err.println("Snapshot name not provided.");
      printUsageAndExit();
    }

    if (outputRoot == null) {
      System.err.println("Destination file-system not provided.");
      printUsageAndExit();
    }

    if (targetName == null) {
      targetName = snapshotName;
    }

    conf.setBoolean("fs." + inputRoot.toUri().getScheme() + ".impl.disable.cache", true);
    FileSystem inputFs = FileSystem.get(inputRoot.toUri(), conf);
    LOG.debug("inputFs=" + inputFs.getUri().toString() + " inputRoot=" + inputRoot);
    conf.setBoolean("fs." + outputRoot.toUri().getScheme() + ".impl.disable.cache", true);
    FileSystem outputFs = FileSystem.get(outputRoot.toUri(), conf);
    LOG.debug("outputFs=" + outputFs.getUri().toString() + " outputRoot=" + outputRoot.toString());

    boolean skipTmp = conf.getBoolean(CONF_SKIP_TMP, false);

    Path snapshotDir = SnapshotDescriptionUtils.getCompletedSnapshotDir(snapshotName, inputRoot);
    Path snapshotTmpDir = SnapshotDescriptionUtils.getWorkingSnapshotDir(targetName, outputRoot);
    Path outputSnapshotDir = SnapshotDescriptionUtils.getCompletedSnapshotDir(targetName, outputRoot);
    Path initialOutputSnapshotDir = skipTmp ? outputSnapshotDir : snapshotTmpDir;

    // Check if the snapshot already exists
    if (outputFs.exists(outputSnapshotDir)) {
      if (overwrite) {
        if (!outputFs.delete(outputSnapshotDir, true)) {
          System.err.println("Unable to remove existing snapshot directory: " + outputSnapshotDir);
          return 1;
        }
      } else {
        System.err.println("The snapshot '" + targetName +
          "' already exists in the destination: " + outputSnapshotDir);
        return 1;
      }
    }

    if (!skipTmp) {
      // Check if the snapshot already in-progress
      if (outputFs.exists(snapshotTmpDir)) {
        if (overwrite) {
          if (!outputFs.delete(snapshotTmpDir, true)) {
            System.err.println("Unable to remove existing snapshot tmp directory: "+snapshotTmpDir);
            return 1;
          }
        } else {
          System.err.println("A snapshot with the same name '"+ targetName +"' may be in-progress");
          System.err.println("Please check "+snapshotTmpDir+". If the snapshot has completed, ");
          System.err.println("consider removing "+snapshotTmpDir+" by using the -overwrite option");
          return 1;
        }
      }
    }

    // Step 1 - Copy fs1:/.snapshot/<snapshot> to  fs2:/.snapshot/.tmp/<snapshot>
    // The snapshot references must be copied before the hfiles otherwise the cleaner
    // will remove them because they are unreferenced.
    try {
      LOG.info("Copy Snapshot Manifest");
      FileUtil.copy(inputFs, snapshotDir, outputFs, initialOutputSnapshotDir, false, false, conf);
    } catch (IOException e) {
      throw new ExportSnapshotException("Failed to copy the snapshot directory: from=" +
        snapshotDir + " to=" + initialOutputSnapshotDir, e);
    }

    // Write a new .snapshotinfo if the target name is different from the source name
    if (!targetName.equals(snapshotName)) {
      SnapshotDescription snapshotDesc =
        SnapshotDescriptionUtils.readSnapshotInfo(inputFs, snapshotDir)
          .toBuilder()
          .setName(targetName)
          .build();
      SnapshotDescriptionUtils.writeSnapshotInfo(snapshotDesc, snapshotTmpDir, outputFs);
    }

    // Step 2 - Start MR Job to copy files
    // The snapshot references must be copied before the files otherwise the files gets removed
    // by the HFileArchiver, since they have no references.
    try {
      runCopyJob(inputRoot, outputRoot, snapshotName, snapshotDir, verifyChecksum,
                 filesUser, filesGroup, filesMode, mappers, bandwidthMB);

      LOG.info("Finalize the Snapshot Export");
      if (!skipTmp) {
        // Step 3 - Rename fs2:/.snapshot/.tmp/<snapshot> fs2:/.snapshot/<snapshot>
        if (!outputFs.rename(snapshotTmpDir, outputSnapshotDir)) {
          throw new ExportSnapshotException("Unable to rename snapshot directory from=" +
            snapshotTmpDir + " to=" + outputSnapshotDir);
        }
      }

      // Step 4 - Verify snapshot integrity
      if (verifyTarget) {
        LOG.info("Verify snapshot integrity");
        verifySnapshot(conf, outputFs, outputRoot, outputSnapshotDir);
      }

      LOG.info("Export Completed: " + targetName);
      return 0;
    } catch (Exception e) {
      LOG.error("Snapshot export failed", e);
      if (!skipTmp) {
        outputFs.delete(snapshotTmpDir, true);
      }
      outputFs.delete(outputSnapshotDir, true);
      return 1;
    } finally {
      IOUtils.closeStream(inputFs);
      IOUtils.closeStream(outputFs);
    }
  }

  // ExportSnapshot
  private void printUsageAndExit() {
    System.err.printf("Usage: bin/hbase %s [options]%n", getClass().getName());
    System.err.println(" where [options] are:");
    System.err.println("  -h|-help                Show this help and exit.");
    System.err.println("  -snapshot NAME          Snapshot to restore.");
    System.err.println("  -copy-to NAME           Remote destination hdfs://");
    System.err.println("  -copy-from NAME         Input folder hdfs:// (default hbase.rootdir)");
    System.err.println("  -no-checksum-verify     Do not verify checksum, use name+length only.");
    System.err.println("  -no-target-verify       Do not verify the integrity of the \\" +
        "exported snapshot.");
    System.err.println("  -overwrite              Rewrite the snapshot manifest if already exists");
    System.err.println("  -chuser USERNAME        Change the owner of the files " +
        "to the specified one.");
    System.err.println("  -chgroup GROUP          Change the group of the files to " +
        "the specified one.");
    System.err.println("  -chmod MODE             Change the permission of the files " +
        "to the specified one.");
    System.err.println("  -mappers                Number of mappers to use during the " +
        "copy (mapreduce.job.maps).");
    System.err.println("  -bandwidth              Limit bandwidth to this value in MB/second.");
    System.err.println();
    System.err.println("Examples:");
    System.err.println("  hbase " + getClass().getName() + " \\");
    System.err.println("    -snapshot MySnapshot -copy-to hdfs://srv2:8082/hbase \\");
    System.err.println("    -chuser MyUser -chgroup MyGroup -chmod 700 -mappers 16");
    System.err.println();
    System.err.println("  hbase " + getClass().getName() + " \\");
    System.err.println("    -snapshot MySnapshot -copy-from hdfs://srv2:8082/hbase \\");
    System.err.println("    -copy-to hdfs://srv1:50070/hbase \\");
    System.exit(1);
  }

  /**
   * The guts of the {@link #main} method.
   * Call this method to avoid the {@link #main(String[])} System.exit.
   * @param args
   * @return errCode
   * @throws Exception
   */
  static int innerMain(final Configuration conf, final String [] args) throws Exception {
    return ToolRunner.run(conf, new ExportSnapshot(), args);
  }

  public static void main(String[] args) throws Exception {
    System.exit(innerMain(HBaseConfiguration.create(), args));
  }
}<|MERGE_RESOLUTION|>--- conflicted
+++ resolved
@@ -51,13 +51,9 @@
 import org.apache.hadoop.hbase.HRegionInfo;
 import org.apache.hadoop.hbase.io.FileLink;
 import org.apache.hadoop.hbase.io.HFileLink;
-<<<<<<< HEAD
-import org.apache.hadoop.hbase.io.HLogLink;
 import org.apache.hadoop.hbase.io.hfile.HFile;
 import org.apache.hadoop.hbase.mapreduce.JobUtil;
-=======
 import org.apache.hadoop.hbase.io.WALLink;
->>>>>>> 3dd220f8
 import org.apache.hadoop.hbase.mapreduce.TableMapReduceUtil;
 import org.apache.hadoop.hbase.mob.MobUtils;
 import org.apache.hadoop.hbase.protobuf.generated.HBaseProtos.SnapshotDescription;
@@ -415,11 +411,7 @@
         switch (fileInfo.getType()) {
           case HFILE:
             Path inputPath = new Path(fileInfo.getHfile());
-<<<<<<< HEAD
             link = getFileLink(inputPath, conf);
-=======
-            link = HFileLink.buildFromHFileLinkPattern(conf, inputPath);
->>>>>>> 3dd220f8
             break;
           case WAL:
             String serverName = fileInfo.getWalServer();
@@ -445,11 +437,7 @@
         switch (fileInfo.getType()) {
           case HFILE:
             Path inputPath = new Path(fileInfo.getHfile());
-<<<<<<< HEAD
             link = getFileLink(inputPath, conf);
-=======
-            link = HFileLink.buildFromHFileLinkPattern(conf, inputPath);
->>>>>>> 3dd220f8
             break;
           case WAL:
             link = new WALLink(inputRoot, fileInfo.getWalServer(), fileInfo.getWalName());
@@ -472,10 +460,10 @@
       String regionName = HFileLink.getReferencedRegionName(path.getName());
       TableName tableName = HFileLink.getReferencedTableName(path.getName());
       if(MobUtils.getMobRegionInfo(tableName).getEncodedName().equals(regionName)) {
-        return new HFileLink(MobUtils.getQualifiedMobRootDir(conf),
+        return HFileLink.buildFromHFileLinkPattern(MobUtils.getQualifiedMobRootDir(conf),
                 HFileArchiveUtil.getArchivePath(conf), path);
       }
-      return new HFileLink(inputRoot, inputArchive, path);
+      return HFileLink.buildFromHFileLinkPattern(inputRoot, inputArchive, path);
     }
 
     private FileChecksum getFileChecksum(final FileSystem fs, final Path path) {
