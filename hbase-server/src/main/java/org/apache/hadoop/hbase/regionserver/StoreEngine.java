/**
 *
 * Licensed to the Apache Software Foundation (ASF) under one
 * or more contributor license agreements.  See the NOTICE file
 * distributed with this work for additional information
 * regarding copyright ownership.  The ASF licenses this file
 * to you under the Apache License, Version 2.0 (the
 * "License"); you may not use this file except in compliance
 * with the License.  You may obtain a copy of the License at
 *
 *     http://www.apache.org/licenses/LICENSE-2.0
 *
 * Unless required by applicable law or agreed to in writing, software
 * distributed under the License is distributed on an "AS IS" BASIS,
 * WITHOUT WARRANTIES OR CONDITIONS OF ANY KIND, either express or implied.
 * See the License for the specific language governing permissions and
 * limitations under the License.
 */

package org.apache.hadoop.hbase.regionserver;

import java.io.IOException;
import java.io.InterruptedIOException;
import java.util.ArrayList;
import java.util.Collection;
import java.util.Collections;
import java.util.HashMap;
import java.util.HashSet;
import java.util.List;
import java.util.Set;
import java.util.concurrent.CompletionService;
import java.util.concurrent.ExecutionException;
import java.util.concurrent.ExecutorCompletionService;
import java.util.concurrent.ExecutorService;
import java.util.concurrent.locks.ReadWriteLock;
import java.util.concurrent.locks.ReentrantReadWriteLock;
import java.util.function.Function;
import org.apache.hadoop.conf.Configuration;
import org.apache.hadoop.fs.Path;
import org.apache.hadoop.hbase.CellComparator;
import org.apache.hadoop.hbase.log.HBaseMarkers;
import org.apache.hadoop.hbase.regionserver.compactions.CompactionContext;
import org.apache.hadoop.hbase.regionserver.compactions.CompactionPolicy;
import org.apache.hadoop.hbase.regionserver.compactions.Compactor;
import org.apache.hadoop.hbase.regionserver.storefiletracker.StoreFileTracker;
import org.apache.hadoop.hbase.regionserver.storefiletracker.StoreFileTrackerFactory;
import org.apache.hadoop.hbase.util.ReflectionUtils;
import org.apache.yetus.audience.InterfaceAudience;
import org.slf4j.Logger;
import org.slf4j.LoggerFactory;

import org.apache.hbase.thirdparty.com.google.common.collect.Sets;
import org.apache.hbase.thirdparty.org.apache.commons.collections4.CollectionUtils;

/**
 * StoreEngine is a factory that can create the objects necessary for HStore to operate. Since not
 * all compaction policies, compactors and store file managers are compatible, they are tied
 * together and replaced together via StoreEngine-s.
 * <p/>
 * We expose read write lock methods to upper layer for store operations:<br/>
 * <ul>
 * <li>Locked in shared mode when the list of component stores is looked at:
 * <ul>
 * <li>all reads/writes to table data</li>
 * <li>checking for split</li>
 * </ul>
 * </li>
 * <li>Locked in exclusive mode when the list of component stores is modified:
 * <ul>
 * <li>closing</li>
 * <li>completing a compaction</li>
 * </ul>
 * </li>
 * </ul>
 * <p/>
 * It is a bit confusing that we have a StoreFileManager(SFM) and then a StoreFileTracker(SFT). As
 * its name says, SFT is used to track the store files list. The reason why we have a SFT beside SFM
 * is that, when introducing stripe compaction, we introduced the StoreEngine and also the SFM, but
 * actually, the SFM here is not a general 'Manager', it is only designed to manage the in memory
 * 'stripes', so we can select different store files when scanning or compacting. The 'tracking' of
 * store files is actually done in {@link org.apache.hadoop.hbase.regionserver.HRegionFileSystem}
 * and {@link HStore} before we have SFT. And since SFM is designed to only holds in memory states,
 * we will hold write lock when updating it, the lock is also used to protect the normal read/write
 * requests. This means we'd better not add IO operations to SFM. And also, no matter what the in
 * memory state is, stripe or not, it does not effect how we track the store files. So consider all
 * these facts, here we introduce a separated SFT to track the store files.
 * <p/>
 * Here, since we always need to update SFM and SFT almost at the same time, we introduce methods in
 * StoreEngine directly to update them both, so upper layer just need to update StoreEngine once, to
 * reduce the possible misuse.
 */
@InterfaceAudience.Private
public abstract class StoreEngine<SF extends StoreFlusher, CP extends CompactionPolicy,
  C extends Compactor, SFM extends StoreFileManager> {

  private static final Logger LOG = LoggerFactory.getLogger(StoreEngine.class);

  protected SF storeFlusher;
  protected CP compactionPolicy;
  protected C compactor;
  protected SFM storeFileManager;
  private Configuration conf;
  private StoreContext ctx;
  private RegionCoprocessorHost coprocessorHost;
  private Function<String, ExecutorService> openStoreFileThreadPoolCreator;
  private StoreFileTracker storeFileTracker;

  private final ReadWriteLock storeLock = new ReentrantReadWriteLock();

  /**
   * The name of the configuration parameter that specifies the class of a store engine that is used
   * to manage and compact HBase store files.
   */
  public static final String STORE_ENGINE_CLASS_KEY = "hbase.hstore.engine.class";

  private static final Class<? extends StoreEngine<?, ?, ?, ?>> DEFAULT_STORE_ENGINE_CLASS =
    DefaultStoreEngine.class;

  /**
   * Acquire read lock of this store.
   */
  public void readLock() {
    storeLock.readLock().lock();
  }

  /**
   * Release read lock of this store.
   */
  public void readUnlock() {
    storeLock.readLock().unlock();
  }

  /**
   * Acquire write lock of this store.
   */
  public void writeLock() {
    storeLock.writeLock().lock();
  }

  /**
   * Release write lock of this store.
   */
  public void writeUnlock() {
    storeLock.writeLock().unlock();
  }

  /**
   * @return Compaction policy to use.
   */
  public CompactionPolicy getCompactionPolicy() {
    return this.compactionPolicy;
  }

  /**
   * @return Compactor to use.
   */
  public Compactor getCompactor() {
    return this.compactor;
  }

  /**
   * @return Store file manager to use.
   */
  public StoreFileManager getStoreFileManager() {
    return this.storeFileManager;
  }

  /**
   * @return Store flusher to use.
   */
  public StoreFlusher getStoreFlusher() {
    return this.storeFlusher;
  }

<<<<<<< HEAD
  private StoreFileTracker createStoreFileTracker(HStore store) {
    return StoreFileTrackerFactory.create(store.conf, store.getRegionInfo().getTable(),
      store.isPrimaryReplicaStore(), store.getStoreContext());
=======
  private StoreFileTracker createStoreFileTracker(Configuration conf, HStore store) {
    return StoreFileTrackerFactory.create(conf, store.isPrimaryReplicaStore(),
      store.getStoreContext());
>>>>>>> 488c21e4
  }

  /**
   * @param filesCompacting Files currently compacting
   * @return whether a compaction selection is possible
   */
  public abstract boolean needsCompaction(List<HStoreFile> filesCompacting);

  /**
   * Creates an instance of a compaction context specific to this engine. Doesn't actually select or
   * start a compaction. See CompactionContext class comment.
   * @return New CompactionContext object.
   */
  public abstract CompactionContext createCompaction() throws IOException;

  /**
   * Create the StoreEngine's components.
   */
  protected abstract void createComponents(Configuration conf, HStore store,
    CellComparator cellComparator) throws IOException;

  protected final void createComponentsOnce(Configuration conf, HStore store,
    CellComparator cellComparator) throws IOException {
    assert compactor == null && compactionPolicy == null && storeFileManager == null &&
      storeFlusher == null && storeFileTracker == null;
    createComponents(conf, store, cellComparator);
    this.conf = conf;
    this.ctx = store.getStoreContext();
    this.coprocessorHost = store.getHRegion().getCoprocessorHost();
    this.openStoreFileThreadPoolCreator = store.getHRegion()::getStoreFileOpenAndCloseThreadPool;
<<<<<<< HEAD
    this.storeFileTracker = createStoreFileTracker(store);
=======
    this.storeFileTracker = createStoreFileTracker(conf, store);
>>>>>>> 488c21e4
    assert compactor != null && compactionPolicy != null && storeFileManager != null &&
      storeFlusher != null && storeFileTracker != null;
  }

  /**
   * Create a writer for writing new store files.
   * @return Writer for a new StoreFile
   */
  public StoreFileWriter createWriter(CreateStoreFileWriterParams params) throws IOException {
    return storeFileTracker.createWriter(params);
  }

  public HStoreFile createStoreFileAndReader(Path p) throws IOException {
    StoreFileInfo info = new StoreFileInfo(conf, ctx.getRegionFileSystem().getFileSystem(), p,
      ctx.isPrimaryReplicaStore());
    return createStoreFileAndReader(info);
  }

  public HStoreFile createStoreFileAndReader(StoreFileInfo info) throws IOException {
    info.setRegionCoprocessorHost(coprocessorHost);
    HStoreFile storeFile =
      new HStoreFile(info, ctx.getFamily().getBloomFilterType(), ctx.getCacheConf());
    storeFile.initReader();
    return storeFile;
  }

  /**
   * Validates a store file by opening and closing it. In HFileV2 this should not be an expensive
   * operation.
   * @param path the path to the store file
   */
  public void validateStoreFile(Path path) throws IOException {
    HStoreFile storeFile = null;
    try {
      storeFile = createStoreFileAndReader(path);
    } catch (IOException e) {
      LOG.error("Failed to open store file : {}, keeping it in tmp location", path, e);
      throw e;
    } finally {
      if (storeFile != null) {
        storeFile.closeStoreFile(false);
      }
    }
  }

  private List<HStoreFile> openStoreFiles(Collection<StoreFileInfo> files, boolean warmup)
    throws IOException {
    if (CollectionUtils.isEmpty(files)) {
      return Collections.emptyList();
    }
    // initialize the thread pool for opening store files in parallel..
    ExecutorService storeFileOpenerThreadPool =
      openStoreFileThreadPoolCreator.apply("StoreFileOpener-" +
        ctx.getRegionInfo().getEncodedName() + "-" + ctx.getFamily().getNameAsString());
    CompletionService<HStoreFile> completionService =
      new ExecutorCompletionService<>(storeFileOpenerThreadPool);

    int totalValidStoreFile = 0;
    for (StoreFileInfo storeFileInfo : files) {
      // open each store file in parallel
      completionService.submit(() -> createStoreFileAndReader(storeFileInfo));
      totalValidStoreFile++;
    }

    Set<String> compactedStoreFiles = new HashSet<>();
    ArrayList<HStoreFile> results = new ArrayList<>(files.size());
    IOException ioe = null;
    try {
      for (int i = 0; i < totalValidStoreFile; i++) {
        try {
          HStoreFile storeFile = completionService.take().get();
          if (storeFile != null) {
            LOG.debug("loaded {}", storeFile);
            results.add(storeFile);
            compactedStoreFiles.addAll(storeFile.getCompactedStoreFiles());
          }
        } catch (InterruptedException e) {
          if (ioe == null) {
            ioe = new InterruptedIOException(e.getMessage());
          }
        } catch (ExecutionException e) {
          if (ioe == null) {
            ioe = new IOException(e.getCause());
          }
        }
      }
    } finally {
      storeFileOpenerThreadPool.shutdownNow();
    }
    if (ioe != null) {
      // close StoreFile readers
      boolean evictOnClose =
        ctx.getCacheConf() != null ? ctx.getCacheConf().shouldEvictOnClose() : true;
      for (HStoreFile file : results) {
        try {
          if (file != null) {
            file.closeStoreFile(evictOnClose);
          }
        } catch (IOException e) {
          LOG.warn("Could not close store file {}", file, e);
        }
      }
      throw ioe;
    }

    // Should not archive the compacted store files when region warmup. See HBASE-22163.
    if (!warmup) {
      // Remove the compacted files from result
      List<HStoreFile> filesToRemove = new ArrayList<>(compactedStoreFiles.size());
      for (HStoreFile storeFile : results) {
        if (compactedStoreFiles.contains(storeFile.getPath().getName())) {
          LOG.warn("Clearing the compacted storefile {} from {}", storeFile, this);
          storeFile.getReader().close(
            storeFile.getCacheConf() != null ? storeFile.getCacheConf().shouldEvictOnClose() :
              true);
          filesToRemove.add(storeFile);
        }
      }
      results.removeAll(filesToRemove);
      if (!filesToRemove.isEmpty() && ctx.isPrimaryReplicaStore()) {
        LOG.debug("Moving the files {} to archive", filesToRemove);
        ctx.getRegionFileSystem().removeStoreFiles(ctx.getFamily().getNameAsString(),
          filesToRemove);
      }
    }

    return results;
  }

  public void initialize(boolean warmup) throws IOException {
    List<StoreFileInfo> fileInfos = storeFileTracker.load();
    List<HStoreFile> files = openStoreFiles(fileInfos, warmup);
    storeFileManager.loadFiles(files);
  }

  public void refreshStoreFiles() throws IOException {
    List<StoreFileInfo> fileInfos = storeFileTracker.load();
    refreshStoreFilesInternal(fileInfos);
  }

  public void refreshStoreFiles(Collection<String> newFiles) throws IOException {
    List<StoreFileInfo> storeFiles = new ArrayList<>(newFiles.size());
    for (String file : newFiles) {
      storeFiles
        .add(ctx.getRegionFileSystem().getStoreFileInfo(ctx.getFamily().getNameAsString(), file));
    }
    refreshStoreFilesInternal(storeFiles);
  }

  /**
   * Checks the underlying store files, and opens the files that have not been opened, and removes
   * the store file readers for store files no longer available. Mainly used by secondary region
   * replicas to keep up to date with the primary region files.
   */
  private void refreshStoreFilesInternal(Collection<StoreFileInfo> newFiles) throws IOException {
    Collection<HStoreFile> currentFiles = storeFileManager.getStorefiles();
    Collection<HStoreFile> compactedFiles = storeFileManager.getCompactedfiles();
    if (currentFiles == null) {
      currentFiles = Collections.emptySet();
    }
    if (newFiles == null) {
      newFiles = Collections.emptySet();
    }
    if (compactedFiles == null) {
      compactedFiles = Collections.emptySet();
    }

    HashMap<StoreFileInfo, HStoreFile> currentFilesSet = new HashMap<>(currentFiles.size());
    for (HStoreFile sf : currentFiles) {
      currentFilesSet.put(sf.getFileInfo(), sf);
    }
    HashMap<StoreFileInfo, HStoreFile> compactedFilesSet = new HashMap<>(compactedFiles.size());
    for (HStoreFile sf : compactedFiles) {
      compactedFilesSet.put(sf.getFileInfo(), sf);
    }

    Set<StoreFileInfo> newFilesSet = new HashSet<StoreFileInfo>(newFiles);
    // Exclude the files that have already been compacted
    newFilesSet = Sets.difference(newFilesSet, compactedFilesSet.keySet());
    Set<StoreFileInfo> toBeAddedFiles = Sets.difference(newFilesSet, currentFilesSet.keySet());
    Set<StoreFileInfo> toBeRemovedFiles = Sets.difference(currentFilesSet.keySet(), newFilesSet);

    if (toBeAddedFiles.isEmpty() && toBeRemovedFiles.isEmpty()) {
      return;
    }

    LOG.info("Refreshing store files for " + this + " files to add: " + toBeAddedFiles +
      " files to remove: " + toBeRemovedFiles);

    Set<HStoreFile> toBeRemovedStoreFiles = new HashSet<>(toBeRemovedFiles.size());
    for (StoreFileInfo sfi : toBeRemovedFiles) {
      toBeRemovedStoreFiles.add(currentFilesSet.get(sfi));
    }

    // try to open the files
    List<HStoreFile> openedFiles = openStoreFiles(toBeAddedFiles, false);

    // propogate the file changes to the underlying store file manager
    replaceStoreFiles(toBeRemovedStoreFiles, openedFiles); // won't throw an exception
  }

  /**
   * Commit the given {@code files}.
   * <p/>
   * We will move the file into data directory, and open it.
   * @param files the files want to commit
   * @param validate whether to validate the store files
   * @return the committed store files
   */
  public List<HStoreFile> commitStoreFiles(List<Path> files, boolean validate) throws IOException {
    List<HStoreFile> committedFiles = new ArrayList<>(files.size());
    HRegionFileSystem hfs = ctx.getRegionFileSystem();
    String familyName = ctx.getFamily().getNameAsString();
    Path storeDir = hfs.getStoreDir(familyName);
    for (Path file : files) {
      try {
        if (validate) {
          validateStoreFile(file);
        }
        Path committedPath;
        // As we want to support writing to data directory directly, here we need to check whether
        // the store file is already in the right place
        if (file.getParent() != null && file.getParent().equals(storeDir)) {
          // already in the right place, skip renmaing
          committedPath = file;
        } else {
          // Write-out finished successfully, move into the right spot
          committedPath = hfs.commitStoreFile(familyName, file);
        }
        HStoreFile sf = createStoreFileAndReader(committedPath);
        committedFiles.add(sf);
      } catch (IOException e) {
        LOG.error("Failed to commit store file {}", file, e);
        // Try to delete the files we have committed before.
        // It is OK to fail when deleting as leaving the file there does not cause any data
        // corruption problem. It just introduces some duplicated data which may impact read
        // performance a little when reading before compaction.
        for (HStoreFile sf : committedFiles) {
          Path pathToDelete = sf.getPath();
          try {
            sf.deleteStoreFile();
          } catch (IOException deleteEx) {
            LOG.warn(HBaseMarkers.FATAL, "Failed to delete committed store file {}", pathToDelete,
              deleteEx);
          }
        }
        throw new IOException("Failed to commit the flush", e);
      }
    }
    return committedFiles;
  }

  public void addStoreFiles(Collection<HStoreFile> storeFiles) throws IOException {
    storeFileTracker.add(StoreUtils.toStoreFileInfo(storeFiles));
    writeLock();
    try {
      storeFileManager.insertNewFiles(storeFiles);
    } finally {
      // We need the lock, as long as we are updating the storeFiles
      // or changing the memstore. Let us release it before calling
      // notifyChangeReadersObservers. See HBASE-4485 for a possible
      // deadlock scenario that could have happened if continue to hold
      // the lock.
      writeUnlock();
    }
  }

  public void replaceStoreFiles(Collection<HStoreFile> compactedFiles,
    Collection<HStoreFile> newFiles) throws IOException {
    storeFileTracker.replace(StoreUtils.toStoreFileInfo(compactedFiles),
      StoreUtils.toStoreFileInfo(newFiles));
    writeLock();
    try {
      storeFileManager.addCompactionResults(compactedFiles, newFiles);
    } finally {
      writeUnlock();
    }
  }

  public void removeCompactedFiles(Collection<HStoreFile> compactedFiles) {
    writeLock();
    try {
      storeFileManager.removeCompactedFiles(compactedFiles);
    } finally {
      writeUnlock();
    }
  }

  /**
   * Create the StoreEngine configured for the given Store.
   * @param store The store. An unfortunate dependency needed due to it being passed to coprocessors
   *          via the compactor.
   * @param conf Store configuration.
   * @param cellComparator CellComparator for storeFileManager.
   * @return StoreEngine to use.
   */
  public static StoreEngine<?, ?, ?, ?> create(HStore store, Configuration conf,
    CellComparator cellComparator) throws IOException {
    String className = conf.get(STORE_ENGINE_CLASS_KEY, DEFAULT_STORE_ENGINE_CLASS.getName());
    try {
      StoreEngine<?, ?, ?, ?> se =
        ReflectionUtils.instantiateWithCustomCtor(className, new Class[] {}, new Object[] {});
      se.createComponentsOnce(conf, store, cellComparator);
      return se;
    } catch (Exception e) {
      throw new IOException("Unable to load configured store engine '" + className + "'", e);
    }
  }
}<|MERGE_RESOLUTION|>--- conflicted
+++ resolved
@@ -172,15 +172,9 @@
     return this.storeFlusher;
   }
 
-<<<<<<< HEAD
-  private StoreFileTracker createStoreFileTracker(HStore store) {
-    return StoreFileTrackerFactory.create(store.conf, store.getRegionInfo().getTable(),
-      store.isPrimaryReplicaStore(), store.getStoreContext());
-=======
   private StoreFileTracker createStoreFileTracker(Configuration conf, HStore store) {
     return StoreFileTrackerFactory.create(conf, store.isPrimaryReplicaStore(),
       store.getStoreContext());
->>>>>>> 488c21e4
   }
 
   /**
@@ -211,11 +205,7 @@
     this.ctx = store.getStoreContext();
     this.coprocessorHost = store.getHRegion().getCoprocessorHost();
     this.openStoreFileThreadPoolCreator = store.getHRegion()::getStoreFileOpenAndCloseThreadPool;
-<<<<<<< HEAD
-    this.storeFileTracker = createStoreFileTracker(store);
-=======
     this.storeFileTracker = createStoreFileTracker(conf, store);
->>>>>>> 488c21e4
     assert compactor != null && compactionPolicy != null && storeFileManager != null &&
       storeFlusher != null && storeFileTracker != null;
   }
