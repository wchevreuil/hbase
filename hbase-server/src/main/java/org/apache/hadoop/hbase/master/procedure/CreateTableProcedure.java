/**
 * Licensed to the Apache Software Foundation (ASF) under one
 * or more contributor license agreements.  See the NOTICE file
 * distributed with this work for additional information
 * regarding copyright ownership.  The ASF licenses this file
 * to you under the Apache License, Version 2.0 (the
 * "License"); you may not use this file except in compliance
 * with the License.  You may obtain a copy of the License at
 *
 *     http://www.apache.org/licenses/LICENSE-2.0
 *
 * Unless required by applicable law or agreed to in writing, software
 * distributed under the License is distributed on an "AS IS" BASIS,
 * WITHOUT WARRANTIES OR CONDITIONS OF ANY KIND, either express or implied.
 * See the License for the specific language governing permissions and
 * limitations under the License.
 */

package org.apache.hadoop.hbase.master.procedure;


import java.io.IOException;
import java.util.ArrayList;
import java.util.List;
import java.util.function.Supplier;
import org.apache.hadoop.fs.FileSystem;
import org.apache.hadoop.fs.Path;
import org.apache.hadoop.hbase.DoNotRetryIOException;
import org.apache.hadoop.hbase.HBaseIOException;
import org.apache.hadoop.hbase.MetaTableAccessor;
import org.apache.hadoop.hbase.NamespaceDescriptor;
import org.apache.hadoop.hbase.TableExistsException;
import org.apache.hadoop.hbase.TableName;
import org.apache.hadoop.hbase.client.RegionInfo;
import org.apache.hadoop.hbase.client.RegionReplicaUtil;
import org.apache.hadoop.hbase.client.TableDescriptor;
import org.apache.hadoop.hbase.client.TableState;
import org.apache.hadoop.hbase.master.MasterCoprocessorHost;
import org.apache.hadoop.hbase.master.MasterFileSystem;
import org.apache.hadoop.hbase.procedure2.ProcedureStateSerializer;
import org.apache.hadoop.hbase.regionserver.storefiletracker.StoreFileTrackerFactory;
import org.apache.hadoop.hbase.replication.ReplicationException;
import org.apache.hadoop.hbase.rsgroup.RSGroupInfo;
import org.apache.hadoop.hbase.util.CommonFSUtils;
import org.apache.hadoop.hbase.util.FSTableDescriptors;
import org.apache.hadoop.hbase.util.ModifyRegionUtils;
import org.apache.hadoop.hbase.util.ServerRegionReplicaUtil;
import org.apache.yetus.audience.InterfaceAudience;
import org.slf4j.Logger;
import org.slf4j.LoggerFactory;

import org.apache.hbase.thirdparty.com.google.common.collect.Lists;

import org.apache.hadoop.hbase.shaded.protobuf.ProtobufUtil;
import org.apache.hadoop.hbase.shaded.protobuf.generated.HBaseProtos;
import org.apache.hadoop.hbase.shaded.protobuf.generated.MasterProcedureProtos;
import org.apache.hadoop.hbase.shaded.protobuf.generated.MasterProcedureProtos.CreateTableState;

@InterfaceAudience.Private
public class CreateTableProcedure
    extends AbstractStateMachineTableProcedure<CreateTableState> {
  private static final Logger LOG = LoggerFactory.getLogger(CreateTableProcedure.class);

  private TableDescriptor tableDescriptor;
  private List<RegionInfo> newRegions;

  public CreateTableProcedure() {
    // Required by the Procedure framework to create the procedure on replay
    super();
  }

  public CreateTableProcedure(final MasterProcedureEnv env,
      final TableDescriptor tableDescriptor, final RegionInfo[] newRegions) {
    this(env, tableDescriptor, newRegions, null);
  }

  public CreateTableProcedure(final MasterProcedureEnv env,
      final TableDescriptor tableDescriptor, final RegionInfo[] newRegions,
      final ProcedurePrepareLatch syncLatch) {
    super(env, syncLatch);
    this.tableDescriptor = tableDescriptor;
    this.newRegions = newRegions != null ? Lists.newArrayList(newRegions) : null;
  }

  @Override
  protected Flow executeFromState(final MasterProcedureEnv env, final CreateTableState state)
      throws InterruptedException {
    LOG.info("{} execute state={}", this, state);
    try {
      switch (state) {
        case CREATE_TABLE_PRE_OPERATION:
          // Verify if we can create the table
          boolean exists = !prepareCreate(env);
          releaseSyncLatch();

          if (exists) {
            assert isFailed() : "the delete should have an exception here";
            return Flow.NO_MORE_STATE;
          }

          preCreate(env);
          setNextState(CreateTableState.CREATE_TABLE_WRITE_FS_LAYOUT);
          break;
        case CREATE_TABLE_WRITE_FS_LAYOUT:
          DeleteTableProcedure.deleteFromFs(env, getTableName(), newRegions, true);
          newRegions = createFsLayout(env, tableDescriptor, newRegions);
          env.getMasterServices().getTableDescriptors().update(tableDescriptor, true);
          setNextState(CreateTableState.CREATE_TABLE_ADD_TO_META);
          break;
        case CREATE_TABLE_ADD_TO_META:
          newRegions = addTableToMeta(env, tableDescriptor, newRegions);
          setNextState(CreateTableState.CREATE_TABLE_ASSIGN_REGIONS);
          break;
        case CREATE_TABLE_ASSIGN_REGIONS:
          setEnablingState(env, getTableName());
          addChildProcedure(env.getAssignmentManager()
            .createRoundRobinAssignProcedures(newRegions));
          setNextState(CreateTableState.CREATE_TABLE_UPDATE_DESC_CACHE);
          break;
        case CREATE_TABLE_UPDATE_DESC_CACHE:
          // XXX: this stage should be named as set table enabled, as now we will cache the
          // descriptor after writing fs layout.
          setEnabledState(env, getTableName());
          setNextState(CreateTableState.CREATE_TABLE_POST_OPERATION);
          break;
        case CREATE_TABLE_POST_OPERATION:
          postCreate(env);
          return Flow.NO_MORE_STATE;
        default:
          throw new UnsupportedOperationException("unhandled state=" + state);
      }
    } catch (IOException e) {
      if (isRollbackSupported(state)) {
        setFailure("master-create-table", e);
      } else {
        LOG.warn("Retriable error trying to create table=" + getTableName() + " state=" + state, e);
      }
    }
    return Flow.HAS_MORE_STATE;
  }

  @Override
  protected void rollbackState(final MasterProcedureEnv env, final CreateTableState state)
      throws IOException {
    if (state == CreateTableState.CREATE_TABLE_PRE_OPERATION) {
      // nothing to rollback, pre-create is just table-state checks.
      // We can fail if the table does exist or the descriptor is malformed.
      // TODO: coprocessor rollback semantic is still undefined.
      if (hasException() /* avoid NPE */ &&
          getException().getCause().getClass() != TableExistsException.class) {
        DeleteTableProcedure.deleteTableStates(env, getTableName());

        final MasterCoprocessorHost cpHost = env.getMasterCoprocessorHost();
        if (cpHost != null) {
          cpHost.postDeleteTable(getTableName());
        }
      }

      releaseSyncLatch();
      return;
    }

    // The procedure doesn't have a rollback. The execution will succeed, at some point.
    throw new UnsupportedOperationException("unhandled state=" + state);
  }

  @Override
  protected boolean isRollbackSupported(final CreateTableState state) {
    switch (state) {
      case CREATE_TABLE_PRE_OPERATION:
        return true;
      default:
        return false;
    }
  }

  @Override
  protected CreateTableState getState(final int stateId) {
    return CreateTableState.forNumber(stateId);
  }

  @Override
  protected int getStateId(final CreateTableState state) {
    return state.getNumber();
  }

  @Override
  protected CreateTableState getInitialState() {
    return CreateTableState.CREATE_TABLE_PRE_OPERATION;
  }

  @Override
  public TableName getTableName() {
    return tableDescriptor.getTableName();
  }

  @Override
  public TableOperationType getTableOperationType() {
    return TableOperationType.CREATE;
  }

  @Override
  protected void serializeStateData(ProcedureStateSerializer serializer)
      throws IOException {
    super.serializeStateData(serializer);

    MasterProcedureProtos.CreateTableStateData.Builder state =
      MasterProcedureProtos.CreateTableStateData.newBuilder()
        .setUserInfo(MasterProcedureUtil.toProtoUserInfo(getUser()))
            .setTableSchema(ProtobufUtil.toTableSchema(tableDescriptor));
    if (newRegions != null) {
      for (RegionInfo hri: newRegions) {
        state.addRegionInfo(ProtobufUtil.toRegionInfo(hri));
      }
    }
    serializer.serialize(state.build());
  }

  @Override
  protected void deserializeStateData(ProcedureStateSerializer serializer)
      throws IOException {
    super.deserializeStateData(serializer);

    MasterProcedureProtos.CreateTableStateData state =
        serializer.deserialize(MasterProcedureProtos.CreateTableStateData.class);
    setUser(MasterProcedureUtil.toUserInfo(state.getUserInfo()));
    tableDescriptor = ProtobufUtil.toTableDescriptor(state.getTableSchema());
    if (state.getRegionInfoCount() == 0) {
      newRegions = null;
    } else {
      newRegions = new ArrayList<>(state.getRegionInfoCount());
      for (HBaseProtos.RegionInfo hri: state.getRegionInfoList()) {
        newRegions.add(ProtobufUtil.toRegionInfo(hri));
      }
    }
  }

  @Override
  protected boolean waitInitialized(MasterProcedureEnv env) {
    if (getTableName().isSystemTable()) {
      // Creating system table is part of the initialization, so only wait for meta loaded instead
      // of waiting for master fully initialized.
      return env.getAssignmentManager().waitMetaLoaded(this);
    }
    return super.waitInitialized(env);
  }

  private boolean prepareCreate(final MasterProcedureEnv env) throws IOException {
    final TableName tableName = getTableName();
    if (env.getMasterServices().getTableDescriptors().exists(tableName)) {
      setFailure("master-create-table", new TableExistsException(getTableName()));
      return false;
    }

    // check that we have at least 1 CF
    if (tableDescriptor.getColumnFamilyCount() == 0) {
      setFailure("master-create-table", new DoNotRetryIOException(
        "Table " + getTableName().toString() + " should have at least one column family."));
      return false;
    }
    if (!tableName.isSystemTable()) {
      // do not check rs group for system tables as we may block the bootstrap.
      Supplier<String> forWhom = () -> "table " + tableName;
      RSGroupInfo rsGroupInfo = MasterProcedureUtil.checkGroupExists(
        env.getMasterServices().getRSGroupInfoManager()::getRSGroup,
        tableDescriptor.getRegionServerGroup(), forWhom);
      if (rsGroupInfo == null) {
        // we do not set rs group info on table, check if we have one on namespace
        String namespace = tableName.getNamespaceAsString();
        NamespaceDescriptor nd = env.getMasterServices().getClusterSchema().getNamespace(namespace);
        forWhom = () -> "table " + tableName + "(inherit from namespace)";
        rsGroupInfo = MasterProcedureUtil.checkGroupExists(
          env.getMasterServices().getRSGroupInfoManager()::getRSGroup,
          MasterProcedureUtil.getNamespaceGroup(nd), forWhom);
      }
      MasterProcedureUtil.checkGroupNotEmpty(rsGroupInfo, forWhom);
    }

    // check for store file tracker configurations
    StoreFileTrackerFactory.checkForCreateTable(env.getMasterConfiguration(), tableDescriptor);

    return true;
  }

  private void preCreate(final MasterProcedureEnv env)
      throws IOException, InterruptedException {
    if (!getTableName().isSystemTable()) {
      ProcedureSyncWait.getMasterQuotaManager(env).checkNamespaceTableAndRegionQuota(getTableName(),
        (newRegions != null ? newRegions.size() : 0));
    }

<<<<<<< HEAD
    TableDescriptorBuilder builder = TableDescriptorBuilder.newBuilder(tableDescriptor);
    tableDescriptor = StoreFileTrackerFactory.updateDescriptor(env.getMasterConfiguration(),
      builder.build());

=======
    tableDescriptor = StoreFileTrackerFactory.updateWithTrackerConfigs(env.getMasterConfiguration(),
      tableDescriptor);
>>>>>>> 9c9789bb

    final MasterCoprocessorHost cpHost = env.getMasterCoprocessorHost();
    if (cpHost != null) {
      final RegionInfo[] regions = newRegions == null ? null :
        newRegions.toArray(new RegionInfo[newRegions.size()]);
      cpHost.preCreateTableAction(tableDescriptor, regions, getUser());
    }
  }

  private void postCreate(final MasterProcedureEnv env)
      throws IOException, InterruptedException {
    final MasterCoprocessorHost cpHost = env.getMasterCoprocessorHost();
    if (cpHost != null) {
      final RegionInfo[] regions = (newRegions == null) ? null :
        newRegions.toArray(new RegionInfo[newRegions.size()]);
      cpHost.postCompletedCreateTableAction(tableDescriptor, regions, getUser());
    }
  }

  protected interface CreateHdfsRegions {
    List<RegionInfo> createHdfsRegions(final MasterProcedureEnv env,
      final Path tableRootDir, final TableName tableName,
      final List<RegionInfo> newRegions) throws IOException;
  }

  protected static List<RegionInfo> createFsLayout(final MasterProcedureEnv env,
      final TableDescriptor tableDescriptor, final List<RegionInfo> newRegions)
      throws IOException {
    return createFsLayout(env, tableDescriptor, newRegions, new CreateHdfsRegions() {
      @Override
      public List<RegionInfo> createHdfsRegions(final MasterProcedureEnv env,
          final Path tableRootDir, final TableName tableName,
          final List<RegionInfo> newRegions) throws IOException {
        RegionInfo[] regions = newRegions != null ?
          newRegions.toArray(new RegionInfo[newRegions.size()]) : null;
        return ModifyRegionUtils.createRegions(env.getMasterConfiguration(),
            tableRootDir, tableDescriptor, regions, null);
      }
    });
  }

  protected static List<RegionInfo> createFsLayout(final MasterProcedureEnv env,
      final TableDescriptor tableDescriptor, List<RegionInfo> newRegions,
      final CreateHdfsRegions hdfsRegionHandler) throws IOException {
    final MasterFileSystem mfs = env.getMasterServices().getMasterFileSystem();
    final Path tempdir = mfs.getTempDir();

    // 1. Create Table Descriptor
    // using a copy of descriptor, table will be created enabling first
    final Path tempTableDir = CommonFSUtils.getTableDir(tempdir, tableDescriptor.getTableName());
    ((FSTableDescriptors)(env.getMasterServices().getTableDescriptors()))
        .createTableDescriptorForTableDirectory(tempTableDir, tableDescriptor, false);

    // 2. Create Regions
    newRegions = hdfsRegionHandler.createHdfsRegions(env, tempdir,
            tableDescriptor.getTableName(), newRegions);

    // 3. Move Table temp directory to the hbase root location
    moveTempDirectoryToHBaseRoot(env, tableDescriptor, tempTableDir);

    return newRegions;
  }

  protected static void moveTempDirectoryToHBaseRoot(
    final MasterProcedureEnv env,
    final TableDescriptor tableDescriptor,
    final Path tempTableDir) throws IOException {
    final MasterFileSystem mfs = env.getMasterServices().getMasterFileSystem();
    final Path tableDir =
      CommonFSUtils.getTableDir(mfs.getRootDir(), tableDescriptor.getTableName());
    FileSystem fs = mfs.getFileSystem();
    if (!fs.delete(tableDir, true) && fs.exists(tableDir)) {
      throw new IOException("Couldn't delete " + tableDir);
    }
    if (!fs.rename(tempTableDir, tableDir)) {
      throw new IOException("Unable to move table from temp=" + tempTableDir +
        " to hbase root=" + tableDir);
    }
  }

  protected static List<RegionInfo> addTableToMeta(final MasterProcedureEnv env,
    final TableDescriptor tableDescriptor, final List<RegionInfo> regions) throws IOException {
    assert (regions != null && regions.size() > 0) : "expected at least 1 region, got " + regions;

    ProcedureSyncWait.waitMetaRegions(env);

    // Add replicas if needed
    // we need to create regions with replicaIds starting from 1
    List<RegionInfo> newRegions =
      RegionReplicaUtil.addReplicas(regions, 1, tableDescriptor.getRegionReplication());

    // Add regions to META
    addRegionsToMeta(env, tableDescriptor, newRegions);

    // Setup replication for region replicas if needed
    if (tableDescriptor.getRegionReplication() > 1) {
      try {
        ServerRegionReplicaUtil.setupRegionReplicaReplication(env.getMasterServices());
      } catch (ReplicationException e) {
        throw new HBaseIOException(e);
      }
    }
    return newRegions;
  }

  protected static void setEnablingState(final MasterProcedureEnv env, final TableName tableName)
      throws IOException {
    // Mark the table as Enabling
    env.getMasterServices().getTableStateManager()
      .setTableState(tableName, TableState.State.ENABLING);
  }

  protected static void setEnabledState(final MasterProcedureEnv env, final TableName tableName)
      throws IOException {
    // Enable table
    env.getMasterServices().getTableStateManager()
      .setTableState(tableName, TableState.State.ENABLED);
  }

  /**
   * Add the specified set of regions to the hbase:meta table.
   */
  private static void addRegionsToMeta(final MasterProcedureEnv env,
      final TableDescriptor tableDescriptor,
      final List<RegionInfo> regionInfos) throws IOException {
    MetaTableAccessor.addRegionsToMeta(env.getMasterServices().getConnection(),
      regionInfos, tableDescriptor.getRegionReplication());
  }

  @Override
  protected boolean shouldWaitClientAck(MasterProcedureEnv env) {
    // system tables are created on bootstrap internally by the system
    // the client does not know about this procedures.
    return !getTableName().isSystemTable();
  }

  RegionInfo getFirstRegionInfo() {
    if (newRegions == null || newRegions.isEmpty()) {
      return null;
    }
    return newRegions.get(0);
  }
}<|MERGE_RESOLUTION|>--- conflicted
+++ resolved
@@ -289,15 +289,8 @@
         (newRegions != null ? newRegions.size() : 0));
     }
 
-<<<<<<< HEAD
-    TableDescriptorBuilder builder = TableDescriptorBuilder.newBuilder(tableDescriptor);
-    tableDescriptor = StoreFileTrackerFactory.updateDescriptor(env.getMasterConfiguration(),
-      builder.build());
-
-=======
     tableDescriptor = StoreFileTrackerFactory.updateWithTrackerConfigs(env.getMasterConfiguration(),
       tableDescriptor);
->>>>>>> 9c9789bb
 
     final MasterCoprocessorHost cpHost = env.getMasterCoprocessorHost();
     if (cpHost != null) {
