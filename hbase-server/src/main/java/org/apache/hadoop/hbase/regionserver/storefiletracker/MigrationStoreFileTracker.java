/**
 * Licensed to the Apache Software Foundation (ASF) under one
 * or more contributor license agreements.  See the NOTICE file
 * distributed with this work for additional information
 * regarding copyright ownership.  The ASF licenses this file
 * to you under the Apache License, Version 2.0 (the
 * "License"); you may not use this file except in compliance
 * with the License.  You may obtain a copy of the License at
 *
 *     http://www.apache.org/licenses/LICENSE-2.0
 *
 * Unless required by applicable law or agreed to in writing, software
 * distributed under the License is distributed on an "AS IS" BASIS,
 * WITHOUT WARRANTIES OR CONDITIONS OF ANY KIND, either express or implied.
 * See the License for the specific language governing permissions and
 * limitations under the License.
 */
package org.apache.hadoop.hbase.regionserver.storefiletracker;

import java.io.IOException;
import java.util.Collection;
import java.util.List;
import org.apache.hadoop.conf.Configuration;
import org.apache.hadoop.hbase.client.TableDescriptor;
import org.apache.hadoop.hbase.client.TableDescriptorBuilder;
import org.apache.hadoop.hbase.procedure2.util.StringUtils;
import org.apache.hadoop.hbase.regionserver.StoreContext;
import org.apache.hadoop.hbase.regionserver.StoreFileInfo;
import org.apache.yetus.audience.InterfaceAudience;

import org.apache.hbase.thirdparty.com.google.common.base.Preconditions;

/**
 * A store file tracker used for migrating between store file tracker implementations.
 */
@InterfaceAudience.Private
class MigrationStoreFileTracker extends StoreFileTrackerBase {

  public static final String SRC_IMPL = "hbase.store.file-tracker.migration.src.impl";

  public static final String DST_IMPL = "hbase.store.file-tracker.migration.dst.impl";

  final StoreFileTrackerBase src;

  final StoreFileTrackerBase dst;

  public MigrationStoreFileTracker(Configuration conf, boolean isPrimaryReplica, StoreContext ctx) {
    super(conf, isPrimaryReplica, ctx);
    this.src = StoreFileTrackerFactory.createForMigration(conf, SRC_IMPL, isPrimaryReplica, ctx);
    this.dst = StoreFileTrackerFactory.createForMigration(conf, DST_IMPL, isPrimaryReplica, ctx);
    Preconditions.checkArgument(!src.getClass().equals(dst.getClass()),
      "src and dst is the same: %s", src.getClass());
  }

  @Override
  public List<StoreFileInfo> load() throws IOException {
    List<StoreFileInfo> files = src.load();
    dst.set(files);
    return files;
  }

  @Override
  protected boolean requireWritingToTmpDirFirst() {
    // Returns true if either of the two StoreFileTracker returns true.
    // For example, if we want to migrate from a tracker implementation which can ignore the broken
    // files under data directory to a tracker implementation which can not, if we still allow
    // writing in tmp directory directly, we may have some broken files under the data directory and
    // then after we finally change the implementation which can not ignore the broken files, we
    // will be in trouble.
    return src.requireWritingToTmpDirFirst() || dst.requireWritingToTmpDirFirst();
  }

  @Override
  protected void doAddNewStoreFiles(Collection<StoreFileInfo> newFiles) throws IOException {
    src.doAddNewStoreFiles(newFiles);
    dst.doAddNewStoreFiles(newFiles);
  }

  @Override
  protected void doAddCompactionResults(Collection<StoreFileInfo> compactedFiles,
    Collection<StoreFileInfo> newFiles) throws IOException {
    src.doAddCompactionResults(compactedFiles, newFiles);
    dst.doAddCompactionResults(compactedFiles, newFiles);
  }

  @Override
  void set(List<StoreFileInfo> files) {
    throw new UnsupportedOperationException(
      "Should not call this method on " + getClass().getSimpleName());
  }

<<<<<<< HEAD
  @Override
  public TableDescriptor updateWithTrackerConfigs(TableDescriptor descriptor) {
    descriptor = super.updateWithTrackerConfigs(descriptor);
    TableDescriptorBuilder builder = TableDescriptorBuilder.newBuilder(descriptor);
    if (StringUtils.isEmpty(descriptor.getValue(SRC_IMPL))) {
      builder.setValue(SRC_IMPL, src.getTrackerName());
    }
    if (StringUtils.isEmpty(descriptor.getValue(DST_IMPL))) {
      builder.setValue(DST_IMPL, dst.getTrackerName());
    }
    return builder.build();
  }

=======
>>>>>>> 9c9789bb
  static Class<? extends StoreFileTracker> getSrcTrackerClass(Configuration conf) {
    return StoreFileTrackerFactory.getStoreFileTrackerClassForMigration(conf, SRC_IMPL);
  }

  static Class<? extends StoreFileTracker> getDstTrackerClass(Configuration conf) {
    return StoreFileTrackerFactory.getStoreFileTrackerClassForMigration(conf, DST_IMPL);
  }
}<|MERGE_RESOLUTION|>--- conflicted
+++ resolved
@@ -89,22 +89,6 @@
       "Should not call this method on " + getClass().getSimpleName());
   }
 
-<<<<<<< HEAD
-  @Override
-  public TableDescriptor updateWithTrackerConfigs(TableDescriptor descriptor) {
-    descriptor = super.updateWithTrackerConfigs(descriptor);
-    TableDescriptorBuilder builder = TableDescriptorBuilder.newBuilder(descriptor);
-    if (StringUtils.isEmpty(descriptor.getValue(SRC_IMPL))) {
-      builder.setValue(SRC_IMPL, src.getTrackerName());
-    }
-    if (StringUtils.isEmpty(descriptor.getValue(DST_IMPL))) {
-      builder.setValue(DST_IMPL, dst.getTrackerName());
-    }
-    return builder.build();
-  }
-
-=======
->>>>>>> 9c9789bb
   static Class<? extends StoreFileTracker> getSrcTrackerClass(Configuration conf) {
     return StoreFileTrackerFactory.getStoreFileTrackerClassForMigration(conf, SRC_IMPL);
   }
