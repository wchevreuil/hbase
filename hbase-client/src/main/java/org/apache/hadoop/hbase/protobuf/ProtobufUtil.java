--- conflicted
+++ resolved
@@ -39,11 +39,7 @@
 import java.util.NavigableSet;
 import java.util.concurrent.TimeUnit;
 
-<<<<<<< HEAD
 import com.google.protobuf.*;
-import org.apache.hadoop.hbase.classification.InterfaceAudience;
-=======
->>>>>>> ddab4726
 import org.apache.hadoop.conf.Configuration;
 import org.apache.hadoop.fs.Path;
 import org.apache.hadoop.hbase.Cell;
@@ -3023,8 +3019,6 @@
     return desc.build();
   }
 
-<<<<<<< HEAD
-
 
   /**
    * This version of protobuf's mergeDelimitedFrom avoid the hard-coded 64MB limit for decoding
@@ -3104,7 +3098,8 @@
       }
       return result;
     }
-=======
+  }
+
   public static ReplicationLoadSink toReplicationLoadSink(
       ClusterStatusProtos.ReplicationLoadSink cls) {
     return new ReplicationLoadSink(cls.getAgeOfLastAppliedOp(), cls.getTimeStampsOfLastAppliedOp());
@@ -3139,6 +3134,5 @@
     builder.setDate(VersionInfo.getDate());
     builder.setSrcChecksum(VersionInfo.getSrcChecksum());
     return builder.build();
->>>>>>> ddab4726
   }
 }