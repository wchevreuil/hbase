/*
 * Licensed to the Apache Software Foundation (ASF) under one
 * or more contributor license agreements.  See the NOTICE file
 * distributed with this work for additional information
 * regarding copyright ownership.  The ASF licenses this file
 * to you under the Apache License, Version 2.0 (the
 * "License"); you may not use this file except in compliance
 * with the License.  You may obtain a copy of the License at
 *
 *     http://www.apache.org/licenses/LICENSE-2.0
 *
 * Unless required by applicable law or agreed to in writing, software
 * distributed under the License is distributed on an "AS IS" BASIS,
 * WITHOUT WARRANTIES OR CONDITIONS OF ANY KIND, either express or implied.
 * See the License for the specific language governing permissions and
 * limitations under the License.
 */

package org.apache.hadoop.hbase;

import java.io.DataInput;
import java.io.DataOutput;
import java.io.EOFException;
import java.io.IOException;
import java.io.InputStream;
import java.io.OutputStream;
import java.nio.ByteBuffer;
import java.util.ArrayList;
import java.util.List;

import org.apache.hadoop.hbase.KeyValue.Type;
import org.apache.hadoop.hbase.io.util.StreamUtils;
import org.apache.hadoop.hbase.util.ByteBufferUtils;
import org.apache.hadoop.hbase.util.Bytes;
import org.apache.hadoop.io.IOUtils;
import org.apache.hadoop.io.WritableUtils;
import org.apache.yetus.audience.InterfaceAudience;

import org.apache.hbase.thirdparty.com.google.common.base.Function;
import org.apache.hbase.thirdparty.com.google.common.collect.Lists;
import org.apache.hbase.thirdparty.org.apache.commons.collections4.IterableUtils;
import org.slf4j.Logger;
import org.slf4j.LoggerFactory;

/**
 * static convenience methods for dealing with KeyValues and collections of KeyValues
 */
@InterfaceAudience.Private
public class KeyValueUtil {

  private static final Logger LOG = LoggerFactory.getLogger(KeyValueUtil.class);

  /**************** length *********************/

  /**
   * Returns number of bytes this cell would have been used if serialized as in {@link KeyValue}
   * @param cell
   * @return the length
   */
  public static int length(final Cell cell) {
    return length(cell.getRowLength(), cell.getFamilyLength(), cell.getQualifierLength(),
        cell.getValueLength(), cell.getTagsLength(), true);
  }

  public static int length(short rlen, byte flen, int qlen, int vlen, int tlen, boolean withTags) {
    if (withTags) {
      return (int) (KeyValue.getKeyValueDataStructureSize(rlen, flen, qlen, vlen, tlen));
    }
    return (int) (KeyValue.getKeyValueDataStructureSize(rlen, flen, qlen, vlen));
  }

  /**
   * Returns number of bytes this cell's key part would have been used if serialized as in
   * {@link KeyValue}. Key includes rowkey, family, qualifier, timestamp and type.
   * @param cell
   * @return the key length
   */
  public static int keyLength(final Cell cell) {
    return keyLength(cell.getRowLength(), cell.getFamilyLength(), cell.getQualifierLength());
  }

  private static int keyLength(short rlen, byte flen, int qlen) {
    return (int) KeyValue.getKeyDataStructureSize(rlen, flen, qlen);
  }

  public static int lengthWithMvccVersion(final KeyValue kv, final boolean includeMvccVersion) {
    int length = kv.getLength();
    if (includeMvccVersion) {
      length += WritableUtils.getVIntSize(kv.getSequenceId());
    }
    return length;
  }

  public static int totalLengthWithMvccVersion(final Iterable<? extends KeyValue> kvs,
      final boolean includeMvccVersion) {
    int length = 0;
    for (KeyValue kv : IterableUtils.emptyIfNull(kvs)) {
      length += lengthWithMvccVersion(kv, includeMvccVersion);
    }
    return length;
  }


  /**************** copy the cell to create a new keyvalue *********************/

  public static KeyValue copyToNewKeyValue(final Cell cell) {
    byte[] bytes = copyToNewByteArray(cell);
    KeyValue kvCell = new KeyValue(bytes, 0, bytes.length);
    kvCell.setSequenceId(cell.getSequenceId());
    return kvCell;
  }

  /**
   * The position will be set to the beginning of the new ByteBuffer
   * @param cell
   * @return the Bytebuffer containing the key part of the cell
   */
  public static ByteBuffer copyKeyToNewByteBuffer(final Cell cell) {
    byte[] bytes = new byte[keyLength(cell)];
    appendKeyTo(cell, bytes, 0);
    ByteBuffer buffer = ByteBuffer.wrap(bytes);
    return buffer;
  }

  /**
   * Copies the key to a new KeyValue
   * @param cell
   * @return the KeyValue that consists only the key part of the incoming cell
   */
  public static KeyValue toNewKeyCell(final Cell cell) {
    byte[] bytes = new byte[keyLength(cell)];
    appendKeyTo(cell, bytes, 0);
    KeyValue kv = new KeyValue.KeyOnlyKeyValue(bytes, 0, bytes.length);
    // Set the seq id. The new key cell could be used in comparisons so it
    // is important that it uses the seqid also. If not the comparsion would fail
    kv.setSequenceId(cell.getSequenceId());
    return kv;
  }

  public static byte[] copyToNewByteArray(final Cell cell) {
    int v1Length = length(cell);
    byte[] backingBytes = new byte[v1Length];
    appendToByteArray(cell, backingBytes, 0, true);
    return backingBytes;
  }

  public static int appendKeyTo(final Cell cell, final byte[] output,
      final int offset) {
    int nextOffset = offset;
    nextOffset = Bytes.putShort(output, nextOffset, cell.getRowLength());
    nextOffset = CellUtil.copyRowTo(cell, output, nextOffset);
    nextOffset = Bytes.putByte(output, nextOffset, cell.getFamilyLength());
    nextOffset = CellUtil.copyFamilyTo(cell, output, nextOffset);
    nextOffset = CellUtil.copyQualifierTo(cell, output, nextOffset);
    nextOffset = Bytes.putLong(output, nextOffset, cell.getTimestamp());
    nextOffset = Bytes.putByte(output, nextOffset, cell.getTypeByte());
    return nextOffset;
  }

  /**************** copy key and value *********************/

  public static int appendToByteArray(Cell cell, byte[] output, int offset, boolean withTags) {
    int pos = offset;
    pos = Bytes.putInt(output, pos, keyLength(cell));
    pos = Bytes.putInt(output, pos, cell.getValueLength());
    pos = appendKeyTo(cell, output, pos);
    pos = CellUtil.copyValueTo(cell, output, pos);
    if (withTags && (cell.getTagsLength() > 0)) {
      pos = Bytes.putAsShort(output, pos, cell.getTagsLength());
      pos = PrivateCellUtil.copyTagsTo(cell, output, pos);
    }
    return pos;
  }

  /**
   * Copy the Cell content into the passed buf in KeyValue serialization format.
   */
  public static int appendTo(Cell cell, ByteBuffer buf, int offset, boolean withTags) {
    offset = ByteBufferUtils.putInt(buf, offset, keyLength(cell));// Key length
    offset = ByteBufferUtils.putInt(buf, offset, cell.getValueLength());// Value length
    offset = appendKeyTo(cell, buf, offset);
    offset = CellUtil.copyValueTo(cell, buf, offset);// Value bytes
    int tagsLength = cell.getTagsLength();
    if (withTags && (tagsLength > 0)) {
      offset = ByteBufferUtils.putAsShort(buf, offset, tagsLength);// Tags length
      offset = PrivateCellUtil.copyTagsTo(cell, buf, offset);// Tags bytes
    }
    return offset;
  }

  public static int appendKeyTo(Cell cell, ByteBuffer buf, int offset) {
    offset = ByteBufferUtils.putShort(buf, offset, cell.getRowLength());// RK length
    offset = CellUtil.copyRowTo(cell, buf, offset);// Row bytes
    offset = ByteBufferUtils.putByte(buf, offset, cell.getFamilyLength());// CF length
    offset = CellUtil.copyFamilyTo(cell, buf, offset);// CF bytes
    offset = CellUtil.copyQualifierTo(cell, buf, offset);// Qualifier bytes
    offset = ByteBufferUtils.putLong(buf, offset, cell.getTimestamp());// TS
    offset = ByteBufferUtils.putByte(buf, offset, cell.getTypeByte());// Type
    return offset;
  }

  public static void appendToByteBuffer(final ByteBuffer bb, final KeyValue kv,
      final boolean includeMvccVersion) {
    // keep pushing the limit out. assume enough capacity
    bb.limit(bb.position() + kv.getLength());
    bb.put(kv.getBuffer(), kv.getOffset(), kv.getLength());
    if (includeMvccVersion) {
      int numMvccVersionBytes = WritableUtils.getVIntSize(kv.getSequenceId());
      ByteBufferUtils.extendLimit(bb, numMvccVersionBytes);
      ByteBufferUtils.writeVLong(bb, kv.getSequenceId());
    }
  }


  /**************** iterating *******************************/

  /**
   * Creates a new KeyValue object positioned in the supplied ByteBuffer and sets the ByteBuffer's
   * position to the start of the next KeyValue. Does not allocate a new array or copy data.
   * @param bb
   * @param includesMvccVersion
   * @param includesTags
   */
  public static KeyValue nextShallowCopy(final ByteBuffer bb, final boolean includesMvccVersion,
      boolean includesTags) {
    if (bb.isDirect()) {
      throw new IllegalArgumentException("only supports heap buffers");
    }
    if (bb.remaining() < 1) {
      return null;
    }
    KeyValue keyValue = null;
    int underlyingArrayOffset = bb.arrayOffset() + bb.position();
    int keyLength = bb.getInt();
    int valueLength = bb.getInt();
    ByteBufferUtils.skip(bb, keyLength + valueLength);
    int tagsLength = 0;
    if (includesTags) {
      // Read short as unsigned, high byte first
      tagsLength = ((bb.get() & 0xff) << 8) ^ (bb.get() & 0xff);
      ByteBufferUtils.skip(bb, tagsLength);
    }
    int kvLength = (int) KeyValue.getKeyValueDataStructureSize(keyLength, valueLength, tagsLength);
    keyValue = new KeyValue(bb.array(), underlyingArrayOffset, kvLength);
    if (includesMvccVersion) {
      long mvccVersion = ByteBufferUtils.readVLong(bb);
      keyValue.setSequenceId(mvccVersion);
    }
    return keyValue;
  }


  /*************** next/previous **********************************/

  /**
   * Decrement the timestamp.  For tests (currently wasteful)
   *
   * Remember timestamps are sorted reverse chronologically.
   * @param in
   * @return previous key
   */
  public static KeyValue previousKey(final KeyValue in) {
    return createFirstOnRow(CellUtil.cloneRow(in), CellUtil.cloneFamily(in),
      CellUtil.cloneQualifier(in), in.getTimestamp() - 1);
  }


  /**
   * Create a KeyValue for the specified row, family and qualifier that would be
   * larger than or equal to all other possible KeyValues that have the same
   * row, family, qualifier. Used for reseeking. Should NEVER be returned to a client.
   *
   * @param row
   *          row key
   * @param roffset
   *         row offset
   * @param rlength
   *         row length
   * @param family
   *         family name
   * @param foffset
   *         family offset
   * @param flength
   *         family length
   * @param qualifier
   *        column qualifier
   * @param qoffset
   *        qualifier offset
   * @param qlength
   *        qualifier length
   * @return Last possible key on passed row, family, qualifier.
   */
  public static KeyValue createLastOnRow(final byte[] row, final int roffset, final int rlength,
      final byte[] family, final int foffset, final int flength, final byte[] qualifier,
      final int qoffset, final int qlength) {
    return new KeyValue(row, roffset, rlength, family, foffset, flength, qualifier, qoffset,
        qlength, HConstants.OLDEST_TIMESTAMP, Type.Minimum, null, 0, 0);
  }

  /**
   * Create a KeyValue that is smaller than all other possible KeyValues
   * for the given row. That is any (valid) KeyValue on 'row' would sort
   * _after_ the result.
   *
   * @param row - row key (arbitrary byte array)
   * @return First possible KeyValue on passed <code>row</code>
   */
  public static KeyValue createFirstOnRow(final byte [] row, int roffset, short rlength) {
    return new KeyValue(row, roffset, rlength,
        null, 0, 0, null, 0, 0, HConstants.LATEST_TIMESTAMP, Type.Maximum, null, 0, 0);
  }

  /**
   * Creates a KeyValue that is last on the specified row id. That is,
   * every other possible KeyValue for the given row would compareTo()
   * less than the result of this call.
   * @param row row key
   * @return Last possible KeyValue on passed <code>row</code>
   */
  public static KeyValue createLastOnRow(final byte[] row) {
    return new KeyValue(row, null, null, HConstants.LATEST_TIMESTAMP, Type.Minimum);
  }

  /**
   * Create a KeyValue that is smaller than all other possible KeyValues
   * for the given row. That is any (valid) KeyValue on 'row' would sort
   * _after_ the result.
   *
   * @param row - row key (arbitrary byte array)
   * @return First possible KeyValue on passed <code>row</code>
   */
  public static KeyValue createFirstOnRow(final byte [] row) {
    return createFirstOnRow(row, HConstants.LATEST_TIMESTAMP);
  }

  /**
   * Creates a KeyValue that is smaller than all other KeyValues that
   * are older than the passed timestamp.
   * @param row - row key (arbitrary byte array)
   * @param ts - timestamp
   * @return First possible key on passed <code>row</code> and timestamp.
   */
  public static KeyValue createFirstOnRow(final byte [] row,
      final long ts) {
    return new KeyValue(row, null, null, ts, Type.Maximum);
  }

  /**
   * Create a KeyValue for the specified row, family and qualifier that would be
   * smaller than all other possible KeyValues that have the same row,family,qualifier.
   * Used for seeking.
   * @param row - row key (arbitrary byte array)
   * @param family - family name
   * @param qualifier - column qualifier
   * @return First possible key on passed <code>row</code>, and column.
   */
  public static KeyValue createFirstOnRow(final byte [] row, final byte [] family,
      final byte [] qualifier) {
    return new KeyValue(row, family, qualifier, HConstants.LATEST_TIMESTAMP, Type.Maximum);
  }

  /**
   * @param row - row key (arbitrary byte array)
   * @param f - family name
   * @param q - column qualifier
   * @param ts - timestamp
   * @return First possible key on passed <code>row</code>, column and timestamp
   */
  public static KeyValue createFirstOnRow(final byte [] row, final byte [] f,
      final byte [] q, final long ts) {
    return new KeyValue(row, f, q, ts, Type.Maximum);
  }

  /**
   * Create a KeyValue for the specified row, family and qualifier that would be
   * smaller than all other possible KeyValues that have the same row,
   * family, qualifier.
   * Used for seeking.
   * @param row row key
   * @param roffset row offset
   * @param rlength row length
   * @param family family name
   * @param foffset family offset
   * @param flength family length
   * @param qualifier column qualifier
   * @param qoffset qualifier offset
   * @param qlength qualifier length
   * @return First possible key on passed Row, Family, Qualifier.
   */
  public static KeyValue createFirstOnRow(final byte [] row,
      final int roffset, final int rlength, final byte [] family,
      final int foffset, final int flength, final byte [] qualifier,
      final int qoffset, final int qlength) {
    return new KeyValue(row, roffset, rlength, family,
        foffset, flength, qualifier, qoffset, qlength,
        HConstants.LATEST_TIMESTAMP, Type.Maximum, null, 0, 0);
  }

  /**
   * Create a KeyValue for the specified row, family and qualifier that would be
   * smaller than all other possible KeyValues that have the same row,
   * family, qualifier.
   * Used for seeking.
   *
   * @param buffer the buffer to use for the new <code>KeyValue</code> object
   * @param row the value key
   * @param family family name
   * @param qualifier column qualifier
   *
   * @return First possible key on passed Row, Family, Qualifier.
   *
   * @throws IllegalArgumentException The resulting <code>KeyValue</code> object would be larger
   * than the provided buffer or than <code>Integer.MAX_VALUE</code>
   */
  public static KeyValue createFirstOnRow(byte [] buffer, final byte [] row,
      final byte [] family, final byte [] qualifier)
          throws IllegalArgumentException {
    return createFirstOnRow(buffer, 0, row, 0, row.length,
        family, 0, family.length,
        qualifier, 0, qualifier.length);
  }

  /**
   * Create a KeyValue for the specified row, family and qualifier that would be
   * smaller than all other possible KeyValues that have the same row,
   * family, qualifier.
   * Used for seeking.
   *
   * @param buffer the buffer to use for the new <code>KeyValue</code> object
   * @param boffset buffer offset
   * @param row the value key
   * @param roffset row offset
   * @param rlength row length
   * @param family family name
   * @param foffset family offset
   * @param flength family length
   * @param qualifier column qualifier
   * @param qoffset qualifier offset
   * @param qlength qualifier length
   *
   * @return First possible key on passed Row, Family, Qualifier.
   *
   * @throws IllegalArgumentException The resulting <code>KeyValue</code> object would be larger
   * than the provided buffer or than <code>Integer.MAX_VALUE</code>
   */
  public static KeyValue createFirstOnRow(byte[] buffer, final int boffset, final byte[] row,
      final int roffset, final int rlength, final byte[] family, final int foffset,
      final int flength, final byte[] qualifier, final int qoffset, final int qlength)
      throws IllegalArgumentException {

    long lLength = KeyValue.getKeyValueDataStructureSize(rlength, flength, qlength, 0);

    if (lLength > Integer.MAX_VALUE) {
      throw new IllegalArgumentException("KeyValue length " + lLength + " > " + Integer.MAX_VALUE);
    }
    int iLength = (int) lLength;
    if (buffer.length - boffset < iLength) {
      throw new IllegalArgumentException("Buffer size " + (buffer.length - boffset) + " < "
          + iLength);
    }

    int len = KeyValue.writeByteArray(buffer, boffset, row, roffset, rlength, family, foffset,
        flength, qualifier, qoffset, qlength, HConstants.LATEST_TIMESTAMP, KeyValue.Type.Maximum,
        null, 0, 0, null);
    return new KeyValue(buffer, boffset, len);
  }

  /*************** misc **********************************/
  /**
   * @param cell
   * @return <code>cell</code> if it is an object of class {@link KeyValue} else we will return a
   *         new {@link KeyValue} instance made from <code>cell</code> Note: Even if the cell is an
   *         object of any of the subclass of {@link KeyValue}, we will create a new
   *         {@link KeyValue} object wrapping same buffer. This API is used only with MR based tools
   *         which expect the type to be exactly KeyValue. That is the reason for doing this way.
   * @deprecated without any replacement.
   */
  @Deprecated
  public static KeyValue ensureKeyValue(final Cell cell) {
    if (cell == null) return null;
    if (cell instanceof KeyValue) {
      if (cell.getClass().getName().equals(KeyValue.class.getName())) {
        return (KeyValue) cell;
      }
      // Cell is an Object of any of the sub classes of KeyValue. Make a new KeyValue wrapping the
      // same byte[]
      KeyValue kv = (KeyValue) cell;
      KeyValue newKv = new KeyValue(kv.bytes, kv.offset, kv.length);
      newKv.setSequenceId(kv.getSequenceId());
      return newKv;
    }
    return copyToNewKeyValue(cell);
  }

  @Deprecated
  public static List<KeyValue> ensureKeyValues(List<Cell> cells) {
    List<KeyValue> lazyList = Lists.transform(cells, new Function<Cell, KeyValue>() {
      @Override
      public KeyValue apply(Cell arg0) {
        return KeyValueUtil.ensureKeyValue(arg0);
      }
    });
    return new ArrayList<>(lazyList);
  }
  /**
   * Write out a KeyValue in the manner in which we used to when KeyValue was a
   * Writable.
   *
   * @param kv
   * @param out
   * @return Length written on stream
   * @throws IOException
   * @see #create(DataInput) for the inverse function
   */
  public static long write(final KeyValue kv, final DataOutput out) throws IOException {
    // This is how the old Writables write used to serialize KVs. Need to figure
    // way to make it
    // work for all implementations.
    int length = kv.getLength();
    out.writeInt(length);
    out.write(kv.getBuffer(), kv.getOffset(), length);
    return (long) length + Bytes.SIZEOF_INT;
  }

  static String bytesToHex(byte[] buf, int offset, int length) {
    return ", KeyValueBytesHex=" + Bytes.toStringBinary(buf, offset, length) + ", offset=" + offset
        + ", length=" + length;
  }

<<<<<<< HEAD
  public static boolean isBufferValid(byte[] buf, int offset, int length, boolean withTags) {
    try{
      checkKeyValueBytes(buf, offset, length, withTags);
    }catch(IllegalArgumentException e){
      String kv = Bytes.toStringBinary(buf, 0, buf.length);
      if (!kv.contains("tablestate") && !kv.contains("regioninfo")) {
        LOG.warn("Got a KV validation error while writing. Just logging it for now "
          + "and allowing to continue: ", e);
        return false;
      }
    }
    return true;
  }

=======
>>>>>>> 078d9adf
  public static void checkKeyValueBytes(byte[] buf, int offset, int length, boolean withTags) {
    int pos = offset, endOffset = offset + length;
    // check the key
    if (pos + Bytes.SIZEOF_INT > endOffset) {
      throw new IllegalArgumentException(
          "Overflow when reading key length at position=" + pos + bytesToHex(buf, offset, length));
    }
    int keyLen = Bytes.toInt(buf, pos, Bytes.SIZEOF_INT);
    pos += Bytes.SIZEOF_INT;
    if (keyLen <= 0 || pos + keyLen > endOffset) {
      throw new IllegalArgumentException(
          "Invalid key length in KeyValue. keyLength=" + keyLen + bytesToHex(buf, offset, length));
    }
    // check the value
    if (pos + Bytes.SIZEOF_INT > endOffset) {
      throw new IllegalArgumentException("Overflow when reading value length at position=" + pos
          + bytesToHex(buf, offset, length));
    }
    int valLen = Bytes.toInt(buf, pos, Bytes.SIZEOF_INT);
    pos += Bytes.SIZEOF_INT;
    if (valLen < 0 || pos + valLen > endOffset) {
      throw new IllegalArgumentException("Invalid value length in KeyValue, valueLength=" + valLen
          + bytesToHex(buf, offset, length));
    }
    // check the row
    if (pos + Bytes.SIZEOF_SHORT > endOffset) {
      throw new IllegalArgumentException(
          "Overflow when reading row length at position=" + pos + bytesToHex(buf, offset, length));
    }
    short rowLen = Bytes.toShort(buf, pos, Bytes.SIZEOF_SHORT);
    pos += Bytes.SIZEOF_SHORT;
    if (rowLen < 0 || pos + rowLen > endOffset) {
      throw new IllegalArgumentException(
          "Invalid row length in KeyValue, rowLength=" + rowLen + bytesToHex(buf, offset, length));
    }
    pos += rowLen;
    // check the family
    if (pos + Bytes.SIZEOF_BYTE > endOffset) {
      throw new IllegalArgumentException("Overflow when reading family length at position=" + pos
          + bytesToHex(buf, offset, length));
    }
    int familyLen = buf[pos];
    pos += Bytes.SIZEOF_BYTE;
    if (familyLen < 0 || pos + familyLen > endOffset) {
      throw new IllegalArgumentException("Invalid family length in KeyValue, familyLength="
          + familyLen + bytesToHex(buf, offset, length));
    }
    pos += familyLen;
    // check the qualifier
    int qualifierLen = keyLen - Bytes.SIZEOF_SHORT - rowLen - Bytes.SIZEOF_BYTE - familyLen
        - Bytes.SIZEOF_LONG - Bytes.SIZEOF_BYTE;
    if (qualifierLen < 0 || pos + qualifierLen > endOffset) {
      throw new IllegalArgumentException("Invalid qualifier length in KeyValue, qualifierLen="
          + qualifierLen + bytesToHex(buf, offset, length));
    }
    pos += qualifierLen;
    // check the timestamp
    if (pos + Bytes.SIZEOF_LONG > endOffset) {
      throw new IllegalArgumentException(
          "Overflow when reading timestamp at position=" + pos + bytesToHex(buf, offset, length));
    }
    long timestamp = Bytes.toLong(buf, pos, Bytes.SIZEOF_LONG);
    if (timestamp < 0) {
      LOG.warn("Found negative timestamp, but we are not failing it because "
        + "HConstants.OLDEST_TIMESTAMP used on some cases is negative.");
//      throw new IllegalArgumentException(
//          "Timestamp cannot be negative, ts=" + timestamp + bytesToHex(buf, offset, length));
    }
    pos += Bytes.SIZEOF_LONG;
    // check the type
    if (pos + Bytes.SIZEOF_BYTE > endOffset) {
      throw new IllegalArgumentException(
          "Overflow when reading type at position=" + pos + bytesToHex(buf, offset, length));
    }
    byte type = buf[pos];
    if (!Type.isValidType(type)) {
      throw new IllegalArgumentException(
          "Invalid type in KeyValue, type=" + type + bytesToHex(buf, offset, length));
    }
    pos += Bytes.SIZEOF_BYTE;
    // check the value
    if (pos + valLen > endOffset) {
      throw new IllegalArgumentException(
          "Overflow when reading value part at position=" + pos + bytesToHex(buf, offset, length));
    }
    pos += valLen;
    // check the tags
    if (withTags) {
      if (pos == endOffset) {
        // withTags is true but no tag in the cell.
        return;
      }
      if (pos + Bytes.SIZEOF_SHORT > endOffset) {
        throw new IllegalArgumentException("Overflow when reading tags length at position=" + pos
            + bytesToHex(buf, offset, length));
      }
      short tagsLen = Bytes.toShort(buf, pos);
      pos += Bytes.SIZEOF_SHORT;
      if (tagsLen < 0 || pos + tagsLen > endOffset) {
        throw new IllegalArgumentException("Invalid tags length in KeyValue at position="
            + (pos - Bytes.SIZEOF_SHORT) + bytesToHex(buf, offset, length));
      }
      int tagsEndOffset = pos + tagsLen;
      for (; pos < tagsEndOffset;) {
        if (pos + Tag.TAG_LENGTH_SIZE > endOffset) {
          throw new IllegalArgumentException("Overflow when reading tag length at position=" + pos
              + bytesToHex(buf, offset, length));
        }
        short tagLen = Bytes.toShort(buf, pos);
        pos += Tag.TAG_LENGTH_SIZE;
        // tagLen contains one byte tag type, so must be not less than 1.
        if (tagLen < 1 || pos + tagLen > endOffset) {
          throw new IllegalArgumentException(
              "Invalid tag length at position=" + (pos - Tag.TAG_LENGTH_SIZE) + ", tagLength="
                  + tagLen + bytesToHex(buf, offset, length));
        }
        pos += tagLen;
      }
    }
    if (pos != endOffset) {
      throw new IllegalArgumentException("Some redundant bytes in KeyValue's buffer, startOffset="
          + pos + ", endOffset=" + endOffset + bytesToHex(buf, offset, length));
    }
  }

  /**
   * Create a KeyValue reading from the raw InputStream. Named
   * <code>createKeyValueFromInputStream</code> so doesn't clash with {@link #create(DataInput)}
   * @param in inputStream to read.
   * @param withTags whether the keyvalue should include tags are not
   * @return Created KeyValue OR if we find a length of zero, we will return null which can be
   *         useful marking a stream as done.
   * @throws IOException
   */
  public static KeyValue createKeyValueFromInputStream(InputStream in, boolean withTags)
      throws IOException {
    byte[] intBytes = new byte[Bytes.SIZEOF_INT];
    int bytesRead = 0;
    while (bytesRead < intBytes.length) {
      int n = in.read(intBytes, bytesRead, intBytes.length - bytesRead);
      if (n < 0) {
        if (bytesRead == 0) {
          throw new EOFException();
        }
        throw new IOException("Failed read of int, read " + bytesRead + " bytes");
      }
      bytesRead += n;
    }
    byte[] bytes = new byte[Bytes.toInt(intBytes)];
    IOUtils.readFully(in, bytes, 0, bytes.length);
    KeyValue kv = null;
    if(withTags){
      try {
        kv = new KeyValue(bytes, 0, bytes.length);
      }catch(IllegalArgumentException e){
        //encapsulating for safety, so that ProtobufLogReader catch can trust the total of
        //bytes read from inputstream is fine, it can go ahead and try remaining edits, instead of
        //skipping the whole wal
        throw new KVCorruptionException(e);
      }
    }else{
      kv = new NoTagsKeyValue(bytes, 0, bytes.length);
    }
    return kv;
  }

  /**
   * @param b
   * @return A KeyValue made of a byte array that holds the key-only part.
   *         Needed to convert hfile index members to KeyValues.
   */
  public static KeyValue createKeyValueFromKey(final byte[] b) {
    return createKeyValueFromKey(b, 0, b.length);
  }

  /**
   * @param bb
   * @return A KeyValue made of a byte buffer that holds the key-only part.
   *         Needed to convert hfile index members to KeyValues.
   */
  public static KeyValue createKeyValueFromKey(final ByteBuffer bb) {
    return createKeyValueFromKey(bb.array(), bb.arrayOffset(), bb.limit());
  }

  /**
   * @param b
   * @param o
   * @param l
   * @return A KeyValue made of a byte array that holds the key-only part.
   *         Needed to convert hfile index members to KeyValues.
   */
  public static KeyValue createKeyValueFromKey(final byte[] b, final int o, final int l) {
    byte[] newb = new byte[l + KeyValue.ROW_OFFSET];
    System.arraycopy(b, o, newb, KeyValue.ROW_OFFSET, l);
    Bytes.putInt(newb, 0, l);
    Bytes.putInt(newb, Bytes.SIZEOF_INT, 0);
    return new KeyValue(newb);
  }

  /**
   * @param in
   *          Where to read bytes from. Creates a byte array to hold the
   *          KeyValue backing bytes copied from the steam.
   * @return KeyValue created by deserializing from <code>in</code> OR if we
   *         find a length of zero, we will return null which can be useful
   *         marking a stream as done.
   * @throws IOException
   */
  public static KeyValue create(final DataInput in) throws IOException {
    return create(in.readInt(), in);
  }

  /**
   * Create a KeyValue reading <code>length</code> from <code>in</code>
   *
   * @param length
   * @param in
   * @return Created KeyValue OR if we find a length of zero, we will return
   *         null which can be useful marking a stream as done.
   * @throws IOException
   */
  public static KeyValue create(int length, final DataInput in) throws IOException {

    if (length <= 0) {
      if (length == 0)
        return null;
      throw new IOException("Failed read " + length + " bytes, stream corrupt?");
    }

    // This is how the old Writables.readFrom used to deserialize. Didn't even
    // vint.
    byte[] bytes = new byte[length];
    in.readFully(bytes);
    return new KeyValue(bytes, 0, length);
  }

  public static int getSerializedSize(Cell cell, boolean withTags) {
    if (cell instanceof ExtendedCell) {
      return ((ExtendedCell) cell).getSerializedSize(withTags);
    }
    return length(cell.getRowLength(), cell.getFamilyLength(), cell.getQualifierLength(),
        cell.getValueLength(), cell.getTagsLength(), withTags);
  }

  public static int oswrite(final Cell cell, final OutputStream out, final boolean withTags)
      throws IOException {
    if (cell instanceof ExtendedCell) {
      LOG.debug("Cell: {} | Cell type: {} | Current Thread: {}", Bytes.toStringBinary(cell.getRowArray(), cell.getRowOffset(), cell.getRowLength()),
        cell.getClass(), Thread.currentThread().getName());
      LOG.debug("outputstream: {}", out);
      return ((ExtendedCell)cell).write(out, withTags);
    } else {
      short rlen = cell.getRowLength();
      byte flen = cell.getFamilyLength();
      int qlen = cell.getQualifierLength();
      int vlen = cell.getValueLength();
      int tlen = cell.getTagsLength();
      int size = 0;
      // write key length
      int klen = keyLength(rlen, flen, qlen);
      ByteBufferUtils.putInt(out, klen);
      // write value length
      ByteBufferUtils.putInt(out, vlen);
      // Write rowkey - 2 bytes rk length followed by rowkey bytes
      StreamUtils.writeShort(out, rlen);
      out.write(cell.getRowArray(), cell.getRowOffset(), rlen);
      // Write cf - 1 byte of cf length followed by the family bytes
      out.write(flen);
      out.write(cell.getFamilyArray(), cell.getFamilyOffset(), flen);
      // write qualifier
      out.write(cell.getQualifierArray(), cell.getQualifierOffset(), qlen);
      // write timestamp
      StreamUtils.writeLong(out, cell.getTimestamp());
      // write the type
      out.write(cell.getTypeByte());
      // write value
      out.write(cell.getValueArray(), cell.getValueOffset(), vlen);
      size = klen + vlen + KeyValue.KEYVALUE_INFRASTRUCTURE_SIZE;
      // write tags if we have to
      if (withTags && tlen > 0) {
        // 2 bytes tags length followed by tags bytes
        // tags length is serialized with 2 bytes only(short way) even if the
        // type is int. As this
        // is non -ve numbers, we save the sign bit. See HBASE-11437
        out.write((byte) (0xff & (tlen >> 8)));
        out.write((byte) (0xff & tlen));
        out.write(cell.getTagsArray(), cell.getTagsOffset(), tlen);
        size += tlen + KeyValue.TAGS_LENGTH_SIZE;
      }
      return size;
    }
  }

  public static class KVCorruptionException extends RuntimeException {
    public KVCorruptionException(IllegalArgumentException e){
      super(e);
    }
  }
}<|MERGE_RESOLUTION|>--- conflicted
+++ resolved
@@ -527,7 +527,6 @@
         + ", length=" + length;
   }
 
-<<<<<<< HEAD
   public static boolean isBufferValid(byte[] buf, int offset, int length, boolean withTags) {
     try{
       checkKeyValueBytes(buf, offset, length, withTags);
@@ -541,9 +540,7 @@
     }
     return true;
   }
-
-=======
->>>>>>> 078d9adf
+  
   public static void checkKeyValueBytes(byte[] buf, int offset, int length, boolean withTags) {
     int pos = offset, endOffset = offset + length;
     // check the key
